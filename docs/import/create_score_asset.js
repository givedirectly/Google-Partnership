import {blockGroupTag, damageTag, geoidTag, povertyHouseholdsTag, povertyPercentageTag, totalHouseholdsTag} from '../property_names.js';
import {getBackupScoreAssetPath, getScoreAssetPath} from '../resources.js';

import {computeAndSaveBounds} from './center.js';
import {cdcGeoidKey, censusBlockGroupKey, censusGeoidKey, tigerGeoidKey} from './import_data_keys.js';

<<<<<<< HEAD
export {
  createScoreAssetForFlexibleDisaster,
  createScoreAssetForStateBasedDisaster,
  setStatus,
};
=======
export {createScoreAsset, setStatus};
>>>>>>> 43582b30
// For testing.
export {backUpAssetAndStartTask};

const TRACT_TAG = 'TRACT';
const SVI_TAG = 'SVI';
// Median household income in the past 12 months.
const INCOME_TAG = 'MEDIAN INCOME';

/**
 * Given a dictionary of building counts per district, attach the count to each
 * district in the collection.
 * @param {ee.FeatureCollection} featureCollection The features'
 *     {@link geoidTag} are the keys of `buildingsHisto`
 * @param {ee.Dictionary} buildingsHisto Each entry gives how many buildings are
 *     in the feature whose {@link geoidTag} property is the entry's key
 * @return {ee.FeatureCollection}
 */
function combineWithBuildings(featureCollection, buildingsHisto) {
  return featureCollection.map((f) => {
    const geoId = f.get(geoidTag);
    return f.set(
        buildingCountTag,
        ee.Algorithms.If(
            buildingsHisto.contains(geoId), buildingsHisto.get(geoId),
            ee.Number(0)));
  });
}

/**
 * Given an in-progress score asset, adds in the damage percentage. The damage
 * asset may include undamaged buildings, in which case we must filter them out
 * via the `damageLevelsKey` and `noDamageValue` parameters.
 * @param {ee.FeatureCollection} featureCollection Score asset being created
 * @param {ee.FeatureCollection} damage Damage collection, which may includes
 *     undamaged buildings
 * @param {?string} damageLevelsKey Property in damage collection whose value
 *     can identify undamaged buildings
 * @param {?string} noDamageValue Value for `damageLevelsKey` that indicates a
 *     building is undamaged
 * @return {ee.FeatureCollection}
 */
function combineWithDamage(
    featureCollection, damage, damageLevelsKey, noDamageValue) {
  return featureCollection.map((f) => {
    let damageForDistrict =
        ee.FeatureCollection(damage).filterBounds(f.geometry());
    if (damageLevelsKey) {
      damageForDistrict = damageForDistrict.filterMetadata(
          damageLevelsKey, 'not_equals', noDamageValue);
    }
    return addDamageTag(f, damageForDistrict.size());
  });
}

/**
 * Given an in-progress score asset, adds in the damage percentage and total
 * building count, where the building count is computed from the damage asset,
 * which must include all relevant buildings, including undamaged ones.
 * @param {ee.FeatureCollection} featureCollection Score asset being created
 * @param {ee.FeatureCollection} damage Damage collection, which includes all
 *     buildings
 * @param {string} damageLevelsKey Property in damage collection whose value can
 *     identify undamaged buildings
 * @param {string} noDamageValue Value for `damageLevelsKey` that indicates a
 *     building is undamaged
 * @return {ee.FeatureCollection}
 */
function combineWithDamageAndUseForBuildings(
    featureCollection, damage, damageLevelsKey, noDamageValue) {
  return featureCollection.map((f) => {
    const damageForDistrict =
        ee.FeatureCollection(damage).filterBounds(f.geometry());
    const totalBuildings = damageForDistrict.size();
    const damagedBuildings =
        damageForDistrict
            .filterMetadata(damageLevelsKey, 'not_equals', noDamageValue)
            .size();
    return addDamageTag(
        f.set(buildingCountTag, totalBuildings), damagedBuildings);
  });
}

/**
 * Sets {@link damageTag} on `feature` to `damagedBuildings / totalBuildings`,
 * where `totalBuildings` comes from the feature's {@link buildingCountTag}.
 * Handles edge case of `totalBuildings` being 0.
 * @param {ee.Feature} feature
 * @param {ee.Number} damagedBuildings
 * @return {ee.Feature}
 */
<<<<<<< HEAD
function addDamageTag(feature, damagedBuildings) {
  const totalBuildings = feature.get(buildingCountTag);
  // If no buildings, this is probably spurious. Don't give any damage. We
  // don't expect totalBuildings to be 0 in production, but it's bitten us
  // when working with partial buildings datasets. If this starts showing up
  // in production, we may need to surface it to user somehow.
  return feature.set(
      damageTag,
      ee.Algorithms.If(
          totalBuildings, ee.Number(damagedBuildings).divide(totalBuildings),
          0));
=======
function countDamageAndBuildings(feature, damage, buildings, additionalTags) {
  const geometry = feature.geometry();
  const geoId = feature.get(geoidTag);
  let totalBuildings;
  if (buildings) {
    totalBuildings = ee.Algorithms.If(
        buildings.contains(geoId), buildings.get(geoId), ee.Number(0));
  }
  let properties = ee.Dictionary()
                       .set(geoidTag, geoId)
                       .set(blockGroupTag, feature.get(blockGroupTag));
  if (damage) {
    const damagedBuildings =
        ee.FeatureCollection(damage).filterBounds(geometry).size();
    properties = properties.set(
        damageTag,
        // If no buildings, this is probably spurious. Don't give any damage.
        // We don't expect totalBuildings to be 0 in production, but it's bitten
        // us when working with partial buildings datasets. If this starts
        // showing up in production, we may need to surface it to user somehow.
        ee.Algorithms.If(
            totalBuildings, ee.Number(damagedBuildings).divide(totalBuildings),
            0));
  } else {
    properties = properties.set(damageTag, 0);
  }
  const snapPop = feature.get(povertyHouseholdsTag);
  const totalPop = feature.get(totalHouseholdsTag);
  // unfortunately, just using .contains(null) here throws an error.
  const snapPercentage = ee.Algorithms.If(
      ee.List([snapPop, totalPop]).containsAll([null]), null,
      ee.Number(snapPop).long().divide(ee.Number(totalPop).long()));
  // The following properties may have null values (as a result of {@code
  // convertToNumber or absent assets} so must be set directly on feature, not
  // in dictionary.
  let result = ee.Feature(geometry, properties)
                   .set(povertyHouseholdsTag, snapPop)
                   .set(totalHouseholdsTag, totalPop)
                   .set(povertyPercentageTag, snapPercentage);
  if (buildings) {
    result = result.set('BUILDING COUNT', totalBuildings);
  }
  additionalTags.forEach((tag) => result = result.set(tag, feature.get(tag)));
  return result;
>>>>>>> 43582b30
}

// Permissive number regexp: matches optional +/- followed by 0 or more digits
// followed by optional period with 0 or more digits. Corresponds to valid
// inputs to ee.Number.parse. Like ee.Number.parse, the empty string is not
// allowed.
const numberRegexp = '^[+-]?(([0-9]*)?[0-9](\.[0-9]*)?|\.[0-9]+)$';

// Regexp that matches any string that ends in a '+' or '-'.
const endsWithPlusMinusRegexp = '[+-]$';

/**
 * First strips out all ',' and whitespace. Then strips any trailing '-' or '+'
 * (for threshold values like '250,000+'). Then checks if the result matches
 * our regexp for valid EE numbers. If it does, parse and return number, else
 * return null.
 * @param {string} value
 * @return {?ee.Number}
 */
function convertToNumber(value) {
  value = ee.String(value).trim().replace(',', '', 'g');
  value = ee.String(ee.Algorithms.If(
      value.match(endsWithPlusMinusRegexp), ee.String(value.slice(0, -1)),
      ee.String(value)));
  return ee.Algorithms.If(
      ee.String(value).length().and(value.match(numberRegexp).length()),
      ee.Number.parse(value), null);
}

/**
 * Post-processes the join of snap data and tiger geometries to form a single
 * feature with SNAP data (including percentage).
 * @param {ee.Feature} feature
 * @param {string} snapKey
 * @param {string} totalKey
 * @return {ee.Feature}
 */
function combineWithSnap(feature, snapKey, totalKey) {
  const snapFeature = ee.Feature(feature.get('primary'));
  const snapPop = convertToNumber(snapFeature.get(snapKey));
  const totalPop = convertToNumber(ee.Number.parse(snapFeature.get(totalKey)));
  const badData = null;
  const snapPercentage = ee.Algorithms.If(
      totalPop,
      ee.Algorithms.If(
          ee.Algorithms.IsEqual(snapPop, null), badData,
          ee.Number(snapPop).long().divide(ee.Number(totalPop).long())),
      badData);
  return ee.Feature(
      ee.Feature(feature.get('secondary')).geometry(), ee.Dictionary([
        geoidTag,
        snapFeature.get(censusGeoidKey),
        blockGroupTag,
        snapFeature.get(censusBlockGroupKey),
<<<<<<< HEAD
        snapPopTag,
        snapPop,
        totalPopTag,
        totalPop,
        snapPercentageTag,
        snapPercentage,
=======
        povertyHouseholdsTag,
        convertToNumber(snapFeature.get(snapKey)),
        totalHouseholdsTag,
        convertToNumber(ee.Number.parse(snapFeature.get(totalKey))),
>>>>>>> 43582b30
      ]));
}

/**
 * Post-process the join to another asset to form a single feature.
 * @param {ee.Feature} feature
 * @param {string} tag column where value will be stored
 * @param {string} key original column name
 * @return {ee.Feature}
 */
function combineWithAsset(feature, tag, key) {
  const featureWithNewData = ee.Feature(feature.get('secondary'));
  return ee.Feature(feature.get('primary')).set(ee.Dictionary([
    tag,
    convertToNumber(featureWithNewData.get(key)),
  ]));
}

/**
 * Converts value of `property` in every {@link ee.Feature} into an
 * {@link ee.String}. If `newProperty` is given, also effectively renames
 * `property` to `newProperty`.
 * @param {ee.FeatureCollection} featureCollection
 * @param {string} property
 * @param {string} newProperty Defaults to `property`
 * @return {ee.FeatureCollection}
 */
function stringifyCollection(
    featureCollection, property, newProperty = property) {
  return featureCollection.map((f) => {
    const result = f.set(newProperty, ee.String(f.get(property)));
    if (newProperty === property) {
      return result;
    }
    return result.set(property, null);
  });
}

/**
 * For each {@link ee.Feature}, sets `newProperty` to the value of `property`
 * for that feature, and sets `property` to null, effectively removing its value
 * from every feature.
 * @param {ee.FeatureCollection} featureCollection
 * @param {string} property old name
 * @param {string} newProperty new name
 * @return {ee.FeatureCollection}
 */
function renameProperty(featureCollection, property, newProperty) {
  if (property === newProperty) {
    // Be gentle if two properties are the same.
    return featureCollection;
  }
  return featureCollection.map(
      (f) => f.set(newProperty, f.get(property)).set(property, null));
}

/**
 * Extracts the census tract geoid from the block group id so it can be used
 * to join to SVI data. The census tract geoid is the block group id minus the
 * last digit.
 * @param {ee.Feature} feature
 * @return {ee.Feature}
 */
function addTractInfo(feature) {
  return feature.set(TRACT_TAG, ee.String(feature.get(geoidTag)).slice(0, -1));
}

/**
 * Displays status message to user.
 * @param {string} str message
 */
function setStatus(str) {
  $('#compute-status').text(str);
}

/**
 * Utility function that sets the label for the bounds status the first time it
 * is called, then sets the status the second time. Useful for injecting over in
 * tests.
 * @param {string} message Description of task to be done the first time this is
 *     called, and then result the second time
 */
function setMapBoundsInfo(message) {
  const boundsStatusElement = $('#bounds-status-span');
  if (!boundsStatusElement.length) {
    // Haven't done anything yet, create and initialize.
    const boundsStatusSpan = document.createElement('span');
    const boundsStatusLabel = document.createElement('span');
    boundsStatusSpan.id = 'bounds-status-span';
    $('#compute-status').append(boundsStatusLabel).append(boundsStatusSpan);
    boundsStatusSpan.innerText = 'in progress...';
    boundsStatusLabel.innerText = message;
  } else {
    boundsStatusElement.text(message);
  }
}

/**
 * Performs operation of processing inputs and creating output asset for a
 * disaster whose data is state-based (available on a per-state basis, coming
 * from the Census).
 * @param {Object} disasterData Data for current disaster coming from Firestore
 * @param {Function} setMapBoundsInfoFunction Function to be called when map
 *     bounds-related operations are complete. First called with a message about
 *     the task, then called with the results
 * @return {?Promise<ee.batch.ExportTask>} Promise for task of asset write.
 */
function createScoreAssetForStateBasedDisaster(
    disasterData, setMapBoundsInfoFunction = setMapBoundsInfo) {
  setStatus('');
  const states = disasterData['states'];
  const assetData = disasterData['asset_data'];
  const blockGroupPaths = assetData['block_group_asset_paths'];
  const snapData = assetData['snap_data'];
  const snapPaths = snapData['paths'];
  const snapKey = snapData['snap_key'];
  const totalKey = snapData['total_key'];
  const sviPaths = assetData['svi_asset_paths'];
  const sviKey = assetData['svi_key'];
  const incomePaths = assetData['income_asset_paths'];
  const incomeKey = assetData['income_key'];
  // If we switch to CrowdAI data, this will change.
  const buildingPaths = assetData['building_asset_paths'];
  const {damage, damageEnvelope} =
      calculateDamage(assetData, setMapBoundsInfoFunction);
  let allStatesProcessing = ee.FeatureCollection([]);
  for (const state of states) {
    const snapPath = snapPaths[state];
    const sviPath = sviPaths[state];
    const incomePath = incomePaths[state];
    const buildingPath = buildingPaths[state];
    const blockGroupPath = blockGroupPaths[state];

    const stateGroups =
        ee.FeatureCollection(blockGroupPath).filterBounds(damageEnvelope);

    let processing =
        stringifyCollection(ee.FeatureCollection(snapPath), censusGeoidKey);

    // Join snap stats to block group geometries.
    processing =
        innerJoin(processing, stateGroups, censusGeoidKey, tigerGeoidKey);
    processing = processing.map((f) => combineWithSnap(f, snapKey, totalKey));
    if (incomePath) {
      // Join with income.
      processing = innerJoin(processing, incomePath, geoidTag, censusGeoidKey);
      processing =
          processing.map((f) => combineWithAsset(f, INCOME_TAG, incomeKey));
    }
    if (sviPath) {
      // Join with SVI (data is at the tract level).
      processing = processing.map(addTractInfo);

<<<<<<< HEAD
      processing = innerJoin(processing, sviPath, tractTag, cdcGeoidKey);
      // Remove tract tag from final feature.
      processing = processing.map(
          (f) => combineWithAsset(f, sviTag, sviKey).set(tractTag, null));
=======
      processing = innerJoin(processing, sviPath, TRACT_TAG, cdcGeoidKey);
      processing = processing.map((f) => combineWithAsset(f, SVI_TAG, sviKey));
>>>>>>> 43582b30
    }

    if (buildingPath) {
      // Get building count by block group.
      const buildingsHisto =
          computeBuildingsHisto(buildingPath, stateGroups, geoidTag);
      processing = combineWithBuildings(processing, buildingsHisto);
    }

    if (damage) {
      // TODO(janakr): Assumes that damage asset does not include undamaged
      //  buildings. Should probably offer option to filter.
      processing = combineWithDamage(processing, damage);
    }

<<<<<<< HEAD
=======
    // Create final feature collection.
    const additionalTags = [];
    if (incomePath) additionalTags.push(INCOME_TAG);
    if (sviPath) additionalTags.push(SVI_TAG);
    processing = processing.map(
        (f) =>
            countDamageAndBuildings(f, damage, buildingsHisto, additionalTags));
>>>>>>> 43582b30
    allStatesProcessing = allStatesProcessing.merge(processing);
  }

  return backUpAssetAndStartTask(allStatesProcessing);
}

/**
 * Performs operation of processing inputs and creating output asset for a
 * disaster whose data is fairly flexible, with few assumptions. We expect:
 * 1. A poverty asset;
 * 2. An optional geography asset, which gives geographies to the districts in
 *    the poverty asset. If it is absent, the poverty asset already has
 *    geometries;
 * 3. An optional buildings asset;
 *      - If it has a "geoid" key, it is a table of building count per district;
 *      - If it does not, it is an {@link ee.FeatureCollection} of polygons
 *        corresponding to buildings, and a count is computed of polygons per
 *        district;
 *      - If it is absent, and `useDamageForBuildings` is false, the poverty
 *        asset already has a building count. If `useDamageForBuildings` is
 *        true, see below;
 * 4. An optional damage asset;
 *      - If `damageLevelsKey` is present, then undamaged buildings (indicated
 *        by `noDamageValue`) are filtered out of the damage asset when counting
 *        damage points in a district;
 *      - If `useDamageForBuildings` is true, then `damageLevelsKey` must be
 *        present, and the total number of "damage" points in a district
 *        (including undamaged ones) is used as the total building count.
 *
 * @param {Object} disasterData Data for current disaster coming from Firestore
 * @param {Function} setMapBoundsInfoFunction Function to be called when map
 *     bounds-related operations are complete. First called with a message about
 *     the task, then called with the results
 * @return {?Promise<ee.batch.ExportTask>} Promise for task of asset write.
 */
function createScoreAssetForFlexibleDisaster(
    disasterData, setMapBoundsInfoFunction = setMapBoundsInfo) {
  setStatus('');
  const assetData = disasterData['asset_data'];
  const {damage, damageEnvelope} =
      calculateDamage(assetData, setMapBoundsInfoFunction);
  const {flexibleData} = assetData;
  let processing = ee.FeatureCollection(flexibleData.povertyPath);
  const {povertyGeoid, geographyPath, buildingPath, buildingKey} = flexibleData;
  const {useDamageForBuildings} = assetData;
  // First thing we do is add geographies if necessary and restrict to the
  // damage envelope, so that we can minimize downstream work.
  if (geographyPath) {
    const {geographyGeoid} = flexibleData;
    const geographyCollection = stringifyCollection(
        ee.FeatureCollection(geographyPath).filterBounds(damageEnvelope),
        geographyGeoid);
    processing = stringifyCollection(processing, povertyGeoid, geoidTag);
    processing =
        innerJoin(processing, geographyCollection, geoidTag, geographyGeoid);
    processing = processing.map(
        (f) => ee.Feature(
            ee.Feature(f.get('secondary')).geometry(),
            ee.Feature(f.get('primary')).toDictionary()));
  } else {
    processing = processing.filterBounds(damageEnvelope);
    processing = renameProperty(processing, povertyGeoid, geoidTag);
  }
  // Rename description property so it can be recognized as special.
  processing = renameProperty(
      processing, flexibleData.districtDescriptionKey, blockGroupTag);

  if (buildingPath) {
    const {buildingGeoid} = flexibleData;
    const buildingCollection = ee.FeatureCollection(buildingPath);
    if (buildingGeoid) {
      // TODO(janakr): Should this be a more expansive join? If some district is
      //  missing building counts, this will exclude it completely.
      processing = innerJoin(
          processing, stringifyCollection(buildingCollection, buildingGeoid),
          geoidTag, buildingGeoid);
      processing = processing.map(
          (f) => combineWithAsset(f, buildingCountTag, buildingKey));
    } else {
      const buildingsHisto =
          computeBuildingsHisto(buildingCollection, processing);
      processing = combineWithBuildings(processing, buildingsHisto);
    }
  } else if (!useDamageForBuildings) {
    processing = renameProperty(processing, buildingKey, buildingCountTag);
  }
  if (damage) {
    const {damageLevelsKey, noDamageValue} = assetData;
    if (useDamageForBuildings) {
      processing = combineWithDamageAndUseForBuildings(
          processing, damage, damageLevelsKey, noDamageValue);
    } else {
      processing =
          combineWithDamage(processing, damage, damageLevelsKey, noDamageValue);
    }
  }
  return backUpAssetAndStartTask(processing);
}

/**
 * Renames current score asset to backup location, deleting backup if necessary,
 * and kicks off export task.
 * @param {ee.FeatureCollection} featureCollection Collection to export
 * @return {Promise<!ee.batch.ExportTask>} Promise that resolves with task if
 *     rename dance was successful
 */
function backUpAssetAndStartTask(featureCollection) {
  const scoreAssetPath = getScoreAssetPath();
  const oldScoreAssetPath = getBackupScoreAssetPath();
  const task = ee.batch.Export.table.toAsset(
      featureCollection,
      scoreAssetPath.substring(scoreAssetPath.lastIndexOf('/') + 1),
      scoreAssetPath);
  return renameAssetAsPromise(scoreAssetPath, oldScoreAssetPath)
      .catch((renameErr) => {
        // These checks aren't perfect detection, but best we can do.
        if (renameErr.includes('does not exist')) {
          console.log('Old ' + scoreAssetPath + ' not found, did not move it');
        } else if (renameErr.includes('Cannot overwrite asset')) {
          // Delete and try again.
          return new Promise(
              (deleteResolve, deleteReject) =>
                  ee.data.deleteAsset(oldScoreAssetPath, (_, deleteErr) => {
                    if (deleteErr) {
                      // Don't try to recover here.
                      // Don't show deletion error to user, rename error is what
                      // we'll display, but log deletion error here.
                      console.error(deleteErr);
                      const message =
                          'Error moving old score asset: ' + renameErr;
                      setStatus(message);
                      deleteReject(message);
                    } else {
                      // Delete succeeded, try again.
                      deleteResolve(renameAssetAsPromise(
                          scoreAssetPath, oldScoreAssetPath));
                    }
                  }));
        } else {
          const message = 'Error moving old score asset: ' + renameErr;
          setStatus(message);
          throw renameErr;
        }
      })
      .then(() => {
        task.start();
        $('#upload-status')
            .text(
                'Check Code Editor console for upload progress. Task: ' +
                task.id);
        return task;
      });
}

/**
 * Converts {@link ee.data.renameAsset} into a Promise, by resolving/rejecting
 * in its callback.
 * @param {string} from See {@link ee.data.renameAsset}
 * @param {string} to See {@link ee.data.renameAsset}
 * @return {Promise<?Object>} Promise that resolves if rename is successful,
 *     and completes with rejection if there is an error. The rejection is
 *     just a string, not an `Error` because that is what EarthEngine does. The
 *     resolve will typically be with an Object that has information about the
 *     renamed asset, but EarthEngine doesn't guarantee that
 */
function renameAssetAsPromise(from, to) {
  return new Promise(
      (resolve, reject) => ee.data.renameAsset(from, to, (success, err) => {
        if (err) {
          reject(err);
        } else {
          resolve(success);
        }
      }));
}

// Distance in meters away from damage point that we are still interested in
// collecting information.
const damageBuffer = 1000;

/**
 * Calculates damage if there is a damage asset, or simply writes the
 * user-provided bounds to Firestore if not.
 * @param {Object} assetData
 * @param {Function} setMapBoundsInfo Function to call with information about
 *     map bounds work. First call will have the task, second call the result.
 * @return {{damage: ?ee.FeatureCollection, damageEnvelope:
 *     ee.Geometry.Rectangle}|{damage: null, damageEnvelope: null}} Returns
 *     the damage asset (if present) and the envelope bounding the damage, or
 *     both null if an error occurs
 */
function calculateDamage(assetData, setMapBoundsInfo) {
  const damagePath = assetData['damage_asset_path'];
  let geometry;
  let damage = null;
  let damageEnvelope;
  if (damagePath) {
    damage = ee.FeatureCollection(damagePath);
    // Uncomment to test with a restricted damage set (14 block groups' worth).
    // damage = damage.filterBounds(
    //     ee.FeatureCollection('users/gd/2017-harvey/data-ms-as-nod')
    //         .filterMetadata('GEOID', 'starts_with', '482015417002'));
    geometry = damage.geometry();
    damageEnvelope = damage.geometry().buffer(damageBuffer);
  } else {
    const scoreBounds = assetData['score_bounds_coordinates'];
    const coordinates = [];
    scoreBounds.forEach(
        (geopoint) => coordinates.push(geopoint.longitude, geopoint.latitude));
    damageEnvelope = ee.Geometry.Polygon(coordinates);
    geometry = damageEnvelope;
  }
  setMapBoundsInfo('Computing and storing bounds of map: ');
  computeAndSaveBounds(geometry)
      .then(
          (bounds) =>
              setMapBoundsInfo('Found bounds ' + displayGeoNumbers(bounds)))
      .catch(setMapBoundsInfo);
  return {damage, damageEnvelope};
}

/**
 * Attaches block groups to buildings and aggregates to get per-block group
 * building counts.
 *
 * Joins the buildings to block groups using a "saveFirst" join, since each
 * building should be in only one block group, then constructs a histogram based
 * on the appended block group features.
 *
 * This method will go away or be greatly changed if we're using CrowdAI data
 * instead of previously computed building data.
 * @param {string} buildingPath location of buildings asset in EE
 * @param {ee.FeatureCollection} geographies Collection with districts
 * @return {ee.Dictionary} Number of buildings per district
 */
function computeBuildingsHisto(buildingPath, geographies) {
  const buildings = ee.FeatureCollection(buildingPath);
  const field = 'fieldToSaveDistrictUnder';
  const withBlockGroup =
      ee.Join.saveFirst(field)
          .apply(
              buildings, geographies,
              ee.Filter.intersects({leftField: '.geo', rightField: '.geo'}))
          .map((f) => f.set(geoidTag, ee.Feature(f.get(field)).get(geoidTag)));
  return ee.Dictionary(withBlockGroup.aggregate_histogram(geoidTag));
}

/**
 * Performs an inner join on the given collections (creating a collection from
 * {@code collection2} if necessary), on the given keys.
 * @param {ee.FeatureCollection} collection1
 * @param {ee.FeatureCollection|string} collection2
 * @param {string} key1
 * @param {string} key2
 * @return {ee.FeatureCollection}
 */
function innerJoin(collection1, collection2, key1, key2) {
  return ee.Join.inner().apply(
      collection1, ee.FeatureCollection(collection2),
      ee.Filter.equals({leftField: key1, rightField: key2}));
}

/**
 * Displays latitude/longitude in a reasonable way. https://xkcd.com/2170/.
 * @param {Array<Array<number>>} latLngs
 * @return {string} numbers truncated to 2 digits, latitude first, joined.
 */
function displayGeoNumbers(latLngs) {
  return latLngs
      .map(
          (coords) =>
              '(' + coords[1].toFixed(2) + ', ' + coords[0].toFixed(2) + ')')
      .join(', ');
}<|MERGE_RESOLUTION|>--- conflicted
+++ resolved
@@ -1,18 +1,13 @@
 import {blockGroupTag, damageTag, geoidTag, povertyHouseholdsTag, povertyPercentageTag, totalHouseholdsTag} from '../property_names.js';
 import {getBackupScoreAssetPath, getScoreAssetPath} from '../resources.js';
-
 import {computeAndSaveBounds} from './center.js';
 import {cdcGeoidKey, censusBlockGroupKey, censusGeoidKey, tigerGeoidKey} from './import_data_keys.js';
 
-<<<<<<< HEAD
 export {
   createScoreAssetForFlexibleDisaster,
   createScoreAssetForStateBasedDisaster,
   setStatus,
 };
-=======
-export {createScoreAsset, setStatus};
->>>>>>> 43582b30
 // For testing.
 export {backUpAssetAndStartTask};
 
@@ -103,7 +98,6 @@
  * @param {ee.Number} damagedBuildings
  * @return {ee.Feature}
  */
-<<<<<<< HEAD
 function addDamageTag(feature, damagedBuildings) {
   const totalBuildings = feature.get(buildingCountTag);
   // If no buildings, this is probably spurious. Don't give any damage. We
@@ -115,52 +109,6 @@
       ee.Algorithms.If(
           totalBuildings, ee.Number(damagedBuildings).divide(totalBuildings),
           0));
-=======
-function countDamageAndBuildings(feature, damage, buildings, additionalTags) {
-  const geometry = feature.geometry();
-  const geoId = feature.get(geoidTag);
-  let totalBuildings;
-  if (buildings) {
-    totalBuildings = ee.Algorithms.If(
-        buildings.contains(geoId), buildings.get(geoId), ee.Number(0));
-  }
-  let properties = ee.Dictionary()
-                       .set(geoidTag, geoId)
-                       .set(blockGroupTag, feature.get(blockGroupTag));
-  if (damage) {
-    const damagedBuildings =
-        ee.FeatureCollection(damage).filterBounds(geometry).size();
-    properties = properties.set(
-        damageTag,
-        // If no buildings, this is probably spurious. Don't give any damage.
-        // We don't expect totalBuildings to be 0 in production, but it's bitten
-        // us when working with partial buildings datasets. If this starts
-        // showing up in production, we may need to surface it to user somehow.
-        ee.Algorithms.If(
-            totalBuildings, ee.Number(damagedBuildings).divide(totalBuildings),
-            0));
-  } else {
-    properties = properties.set(damageTag, 0);
-  }
-  const snapPop = feature.get(povertyHouseholdsTag);
-  const totalPop = feature.get(totalHouseholdsTag);
-  // unfortunately, just using .contains(null) here throws an error.
-  const snapPercentage = ee.Algorithms.If(
-      ee.List([snapPop, totalPop]).containsAll([null]), null,
-      ee.Number(snapPop).long().divide(ee.Number(totalPop).long()));
-  // The following properties may have null values (as a result of {@code
-  // convertToNumber or absent assets} so must be set directly on feature, not
-  // in dictionary.
-  let result = ee.Feature(geometry, properties)
-                   .set(povertyHouseholdsTag, snapPop)
-                   .set(totalHouseholdsTag, totalPop)
-                   .set(povertyPercentageTag, snapPercentage);
-  if (buildings) {
-    result = result.set('BUILDING COUNT', totalBuildings);
-  }
-  additionalTags.forEach((tag) => result = result.set(tag, feature.get(tag)));
-  return result;
->>>>>>> 43582b30
 }
 
 // Permissive number regexp: matches optional +/- followed by 0 or more digits
@@ -215,19 +163,12 @@
         snapFeature.get(censusGeoidKey),
         blockGroupTag,
         snapFeature.get(censusBlockGroupKey),
-<<<<<<< HEAD
-        snapPopTag,
-        snapPop,
-        totalPopTag,
-        totalPop,
-        snapPercentageTag,
-        snapPercentage,
-=======
         povertyHouseholdsTag,
         convertToNumber(snapFeature.get(snapKey)),
         totalHouseholdsTag,
         convertToNumber(ee.Number.parse(snapFeature.get(totalKey))),
->>>>>>> 43582b30
+        povertyPercentageTag,
+        snapPercentage,
       ]));
 }
 
@@ -381,15 +322,10 @@
       // Join with SVI (data is at the tract level).
       processing = processing.map(addTractInfo);
 
-<<<<<<< HEAD
-      processing = innerJoin(processing, sviPath, tractTag, cdcGeoidKey);
+      processing = innerJoin(processing, sviPath, TRACT_TAG, cdcGeoidKey);
       // Remove tract tag from final feature.
       processing = processing.map(
-          (f) => combineWithAsset(f, sviTag, sviKey).set(tractTag, null));
-=======
-      processing = innerJoin(processing, sviPath, TRACT_TAG, cdcGeoidKey);
-      processing = processing.map((f) => combineWithAsset(f, SVI_TAG, sviKey));
->>>>>>> 43582b30
+          (f) => combineWithAsset(f, SVI_TAG, sviKey).set(TRACT_TAG, null));
     }
 
     if (buildingPath) {
@@ -405,16 +341,6 @@
       processing = combineWithDamage(processing, damage);
     }
 
-<<<<<<< HEAD
-=======
-    // Create final feature collection.
-    const additionalTags = [];
-    if (incomePath) additionalTags.push(INCOME_TAG);
-    if (sviPath) additionalTags.push(SVI_TAG);
-    processing = processing.map(
-        (f) =>
-            countDamageAndBuildings(f, damage, buildingsHisto, additionalTags));
->>>>>>> 43582b30
     allStatesProcessing = allStatesProcessing.merge(processing);
   }
 
