--- conflicted
+++ resolved
@@ -137,17 +137,6 @@
   google.charts.load('current', {packages: ['table', 'controls']});   
 
   $(document).ready(function() {
-<<<<<<< HEAD
-    ee.initialize();
-    const runWithMap = function() {run(map)};
-=======
-    // Create the base Google Map. Takes ~7 ms to execute this step..
-    const map = new google.maps.Map($('.map').get(0), {
-          center: { lat: 29.76, lng: -95.36},
-          zoom: 8
-        });
-
->>>>>>> d798cd35
     const runOnSuccess = function() {
       ee.initialize(
           /*opt_baseurl=*/null,
