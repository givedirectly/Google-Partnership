<<<<<<< HEAD

# Google-Partnership
=======
# Google - Partnership
>>>>>>> f97a8b70
Repository to store the work done by Google Fellows during 2019 

## Workflow for locally staging this work
* Download Google Cloud SDK. You may have to create a new project.
https://cloud.google.com/sdk/docs/quickstarts

* Download this git repository. You will probably have to add ssh keys to your
account so that you can access this repository. Googling "github add ssh keys"
is good enough. [Current instructions](https://help.github.com/en/articles/generating-a-new-ssh-key-and-adding-it-to-the-ssh-agent)
available. However, if you work for Google and get a failed command when you run
`ssh-add`, try specifying `/usr/bin/ssh-add`, since there is a Google-specific
`ssh-add` binary that otherwise gets invoked.

* `dev_appserver.py` lives wherever cloud SDK was downloaded so find it

    ```shell
    gcloud info --format="value(installation.sdk_root)"

    ```

* Run `dev_appserver.py` from `client-side/`, which contains the `.yaml` file:

    ```shell
    cd client-side/
    path/from/last/command/bin/dev_appserver.py .
    ```

  Keep this running in your shell for all future steps.

* Install [yarn](http://yarnpkg.com/).

* Test changes.

    ```shell
    cd the/directory/this/README/is/in
    yarn # To make sure everything is installed.
    yarn run cypress run
    ```

* Install `clang-format`, probably using [`brew install clang-format`](https://brew.sh).

* Set up auto-test-and-lint.

    ```shell
    cd this/directory
    cp pre-push-hook .git/hooks/pre-push
    ```

* Run `clang-format` or `eslint` on all relevant files:

    ```shell
    # Following two lines only need to be run once per shell.
    shopt -s extglob
    SOURCE_FILES='client-side/static/!(ee_api_js_debug).js 
        cypress/integration/**/*.js cypress/support/!(commands).js'

    clang-format -i --style=Google $SOURCE_FILES
    yarn run eslint $SOURCE_FILES
    ```
<|MERGE_RESOLUTION|>--- conflicted
+++ resolved
@@ -1,9 +1,4 @@
-<<<<<<< HEAD
-
-# Google-Partnership
-=======
 # Google - Partnership
->>>>>>> f97a8b70
 Repository to store the work done by Google Fellows during 2019 
 
 ## Workflow for locally staging this work
