import {Authenticator} from '../authenticate.js';
import {eeLegacyPathPrefix, gdEePathPrefix} from '../ee_paths.js';
import {loadNavbar} from '../navbar.js';
import {getDisaster} from '../resources.js';
import TaskAccumulator from './task_accumulator.js';

export {taskAccumulator};

const earthEngineAssetBase = gdEePathPrefix + getDisaster();
const earthEnginePrefix = eeLegacyPathPrefix + earthEngineAssetBase;

const BUCKET = 'givedirectly.appspot.com';
const BASE_UPLOAD_URL =
    `https://www.googleapis.com/upload/storage/v1/b/${BUCKET}/o`;
const BASE_LISTING_URL = `https://www.googleapis.com/storage/v1/b/${BUCKET}/o`;
const storageScope = 'https://www.googleapis.com/auth/devstorage.read_write';

const mostOfUploadUrl =
    BASE_UPLOAD_URL + '?' + encodeURIComponent('uploadType=media') + '&name=';

const resultDiv = document.getElementById('results');

let gcsHeader = null;
let listRequest = null;
let deleteRequest = null;

/**
 * Initialize all headers necessary for GCS operations.
 * @param {string} accessToken Token coming from gapi authentication.
 */
function setUpAllHeaders(accessToken) {
  gcsHeader = new Headers({'Authorization': 'Bearer ' + accessToken});
  deleteRequest = {method: 'DELETE', headers: gcsHeader};
  listRequest = {method: 'GET', headers: gcsHeader};
  taskAccumulator.taskCompleted();
}

/** Enables the form once all necessary libraries are loaded. */
function enableWhenReady() {
  document.getElementById('fileButton').disabled = false;
  document.getElementById('fileButton').onclick = submitFiles;
  updateStatus();
}

// Necessary for listAssets.
ee.data.setCloudApiEnabled(true);

// 3 tasks: EE authentication, OAuth2 token retrieval, and page load.
const taskAccumulator = new TaskAccumulator(3, enableWhenReady);
// Perform EE login/Google OAuth2 process.
const authenticator = new Authenticator(
    setUpAllHeaders, () => taskAccumulator.taskCompleted(), setStatusDiv,
    [storageScope]);
authenticator.start();

/**
 * Processes files and asset name user gave, mostly asynchronously.
 * @param {Event} e
 * @return {boolean}
 */
function submitFiles(e) {
  // prevent form's default submit action.
  e.preventDefault();
  const collectionName = document.getElementById('collectionName').value;
  const gcsListingPromise = listGCSFiles(collectionName);
  const assetPromise = maybeCreateImageCollection(collectionName);
  const listingPromise =
      assetPromise.then(() => listEEAssetFiles(collectionName));

  // Build up a dictionary of already uploaded images so we don't do extra work
  // uploading or importing, and can tell the user what to delete.
  Promise.all([gcsListingPromise, listingPromise])
      .then((list) => {
        const gcsItems = list[0];
        const eeItems = list[1];
        const fileStatuses = new Map();
        // First put all elements from GCS into map, then go over EE and
        // overwrite.
        const gcsPrefixLength = (collectionName + '/').length;
        for (const item of gcsItems) {
          fileStatuses.set(
              item.name.substr(gcsPrefixLength), FileRemoteStatus.GCS_ONLY);
        }
        const eePrefixLength =
            (earthEngineAssetBase + collectionName + '/').length;
        // assets is apparently null if there are no items.
        if (eeItems.assets) {
          for (const item of eeItems.assets) {
            const name = item.id.substring(eePrefixLength);
            const oldStatus = fileStatuses.get(name);
            if (oldStatus) {
              fileStatuses.set(name, FileRemoteStatus.PRESENT_EVERYWHERE);
            } else {
              fileStatuses.set(name, FileRemoteStatus.EE_ONLY);
            }
          }
        }
        return fileStatuses;
      })
      .then((fileStatuses) => processFiles(collectionName, fileStatuses));
  return false;
}

/**
 * Given the desired asset, and a dictionary of statuses for all already known
 * files, processes each file selected by the user and either:
 *
 *   1. Tell the user to delete the file locally if it is already in EE
 * (Status.EE_ONLY);
 *   2. Do that and delete the file from GCS if it is already in GCS as well
 * (Status.PRESENT_EVERYWHERE);
 *   3. Import the file into EE if it is already in GCS (Status.GCS_ONLY;
 *   4. Upload it to GCS and then import it from GCS into EE (Status.NEW).
 *
 * Files are uploaded and imported with illegal characters replaced by '_'. If
 * files are not unique after that transformation, that sucks.
 *
 * TODO(janakr): delete files that are PRESENT_EVERYWHERE even if not listed?
 *
 * @param {string} collectionName
 * @param {Map} fileStatuses
 */
function processFiles(collectionName, fileStatuses) {
  const files = document.getElementById('file').files;
  foundTopFiles += files.length;
  for (const file of files) {
    const mungedName = replaceEarthEngineIllegalCharacters(file.name);
    const status = fileStatuses.get(mungedName) || FileRemoteStatus.NEW;
    switch (status) {
      case FileRemoteStatus.NEW:
        uploadFileToGCS(mungedName, file, collectionName, importEEAssetFromGCS);
        break;
      case FileRemoteStatus.GCS_ONLY:
        alreadyUploadedToGCS++;
        importEEAssetFromGCS(BUCKET, collectionName, mungedName);
        break;
      case FileRemoteStatus.EE_ONLY:
        alreadyImportedToEE++;
        addFileToDelete(file.name);
        break;
      case FileRemoteStatus.PRESENT_EVERYWHERE:
        alreadyPresentEverywhere++;
        deleteGCSFile(collectionName, mungedName, file.name);
        break;
    }
    processedFiles++;
  }
}

/** See processFiles for usage. */
const FileRemoteStatus = {
  'NEW': 0,
  'GCS_ONLY': 1,
  'EE_ONLY': 2,
  'PRESENT_EVERYWHERE': 3,
};

/**
 * Uploads file to GCS, then invokes callback (to import it to EE).
 * Lovingly copied/modified from
 * https://github.com/joepin/google-cloud-storage/blob/master/public/index.html
 *
 * @param {string} name file name, ideally with a single path segment
 * @param {Blob} contents
 * @param {string} collectionName name of EE ImageCollection and parent folder
 *     in GCS
 * @param {Function} callback Will be passed the GCS bucket, asset name, and
 *     file name
 */
function uploadFileToGCS(name, contents, collectionName, callback) {
  startedUploadToGCS++;
  const fileName = encodeURIComponent(collectionName + '/' + name);
  // Use the simple media upload as per the spec here:
  // https://cloud.google.com/storage/docs/json_api/v1/how-tos/simple-upload
  const URL = mostOfUploadUrl + fileName;
  // Do the upload.
  const request = {
    method: 'POST',
    headers: gcsHeader,
    body: contents,
  };
  fetch(URL, request)
      .then((r) => r.json())
      .then((r) => {
        uploadedToGCS++;
        return r;
      })
      .catch((err) => {
        console.error(err);
        resultDiv.innerHTML += '<br>Error uploading ' + name + ': ' + err;
        throw err;
      })
      .then((result) => callback(result.bucket, collectionName, name))
      .catch((err) => {
        console.error(err);
        resultDiv.innerHTML += '<br>Error processing ' + name + ': ' + err;
      });
}

/**
 * Checks to see if asset given by collectionName is present. If not, creates it
 * and makes it world-readable.
 *
 * @param {string} collectionName Must contain only legal EE characters
 * @return {Promise<undefined>} Promise to wait for operation completion on
 */
function maybeCreateImageCollection(collectionName) {
  const assetName = earthEngineAssetBase + collectionName;
  return new Promise(
             (resolveFunction, rejectFunction) => ee.data.getAsset(
                 assetName,
                 (getResult) => {
                   if (!getResult) {
                     // TODO(janakr): this swallows any actual errors in getting
                     // asset.
                     // TODO(janakr): track if actually created to avoid
                     // unnecessary listing?
                     ee.data.createAsset(
                         {id: assetName, type: 'ImageCollection'}, assetName,
                         false, {}, (createResult, failure) => {
                           if (failure) {
                             rejectFunction(failure);
                           } else {
                             ee.data.setAssetAcl(
                                 assetName, {all_users_can_read: true},
                                 (aclResult, failure) => {
                                   if (failure) {
                                     rejectFunction(failure);
                                   } else {
                                     resolveFunction(undefined);
                                   }
                                 });
                           }
                         });
                   } else {
                     resolveFunction(undefined);
                   }
                 }))
      .catch((err) => {
        setStatusDiv(err);
        throw err;
      });
}

/**
 * Imports image into EE ImageCollection from GCS file.
 *
 * @param {string} gcsBucket
 * @param {string} collectionName
 * @param {string} name Must contain only legal EE characters
 */
function importEEAssetFromGCS(gcsBucket, collectionName, name) {
  const id = ee.data.newTaskId()[0];
  const request = {
    id: earthEnginePrefix + collectionName + '/' + name,
    tilesets: [{
      sources: [
        {primaryPath: 'gs://' + gcsBucket + '/' + collectionName + '/' + name},
      ],
    }],
  };
  ee.data.startIngestion(id, request, (task, failure) => {
    const uploadId = (task && 'taskId' in task) ? task.taskId : id;
    const tail = ' ' + name + ' to EarthEngine with task id ' + uploadId;
    if (failure) {
      resultDiv.innerHTML += '<br>Error importing ' + tail + ': ' + failure;
      return;
    }
    startedEETask++;
    if (('started' in task) && task.started === 'OK') {
      resultDiv.innerHTML += '<br>Importing' + tail;
    } else {
      resultDiv.innerHTML += '<br>Error importing' + tail;
    }
  });
}

/**
 * Lists all GCS files in a collection, to avoid uploading them again (and to
 * delete them if they are already in EE). Since a maximum of 1000 entries is
 * returned, has to do some recursive footwork.
 * @param {string} collectionName
 * @return {Promise} When resolved, contains list of items
 */
function listGCSFiles(collectionName) {
  return listGCSFilesRecursive(collectionName, null, []);
}

/**
 * Helper function. Accumulates results, issues follow-up queries with page
 * token if needed.
 * @param {string} collectionName Name of folder
 * @param {?string} nextPageToken Token for page of results to request, used
 *     when listing spans multiple pages
 * @param {List} accumulatedList All files found so far
 * @return {Promise}
 */
function listGCSFilesRecursive(collectionName, nextPageToken, accumulatedList) {
  const listUrl = BASE_LISTING_URL +
      '?prefix=' + encodeURIComponent(collectionName) +
      (nextPageToken ? '&pageToken=' + nextPageToken : '');
  return fetch(listUrl, listRequest).then((r) => r.json()).then((resp) => {
    if (!resp.items) {
      // Can happen if folder does not exist in GCS yet.
      return accumulatedList;
    }
    if (accumulatedList) {
      // Avoid push's performance/stack overflow issues for large arrays.
      for (const item of resp.items) {
        accumulatedList.push(item);
      }
    } else {
      accumulatedList = resp.items;
    }
    if (!resp.nextPageToken) {
      return accumulatedList;
    }
    return listGCSFilesRecursive(
        collectionName, resp.nextPageToken, accumulatedList);
  });
}

/**
 * Deletes a file from GCS.
 * @param {string} collectionName
 * @param {string} name
 * @param {string} originalName Name before munging, to display to user
 * @return {Promise}
 */
function deleteGCSFile(collectionName, name, originalName) {
  const deleteUrl =
      BASE_LISTING_URL + '/' + encodeURIComponent(collectionName + '/' + name);
  return fetch(deleteUrl, deleteRequest).then((resp) => {
    if (resp.ok) {
      deletedFromGCS++;
      addFileToDelete(originalName);
    } else {
      resultDiv.innerHTML +=
          '<br>Error deleting ' + name + ' from GCS: ' + resp.status;
    }
  });
}

/**
 * Lists all images under the given EE asset.
 *
 * @param {string} assetName
 * @return {Promise}
 */
function listEEAssetFiles(assetName) {
  // Pass an empty callback because it makes this return a Promise.
  return ee.data.listAssets(earthEnginePrefix + assetName, {}, () => {});
}

/**
 * Transforms all characters not allowed in EE asset paths into '_'.
 * @param {string} fileName
 * @return {string} Transformed name
 */
function replaceEarthEngineIllegalCharacters(fileName) {
  return fileName.replace(/[^A-Za-z0-9_/-]/g, '_');
}

/**
 * These variables track progress of the uploads/imports for display.
 */
let foundTopFiles = 0;
let processedFiles = 0;
let startedUploadToGCS = 0;
let alreadyUploadedToGCS = 0;
let uploadedToGCS = 0;
let alreadyImportedToEE = 0;
let alreadyPresentEverywhere = 0;
let startedEETask = 0;
let deletedFromGCS = 0;

/**
 * Sets the status of all current operations, and restarts itself half a second
 * later to do it again.
 */
function updateStatus() {
  setStatusDiv(
      'Found ' + foundTopFiles + ' files<br/>' +
      'Processed ' + processedFiles + ' files<br/>' +
      'Started upload of ' + startedUploadToGCS + ' files to GCS<br/>' +
      'Found ' + (alreadyUploadedToGCS + alreadyPresentEverywhere) +
      ' files previously uploaded to GCS<br/>' +
      'Uploaded ' + uploadedToGCS + ' files to GCS<br/>' +
      'Started EE ingestion of ' + startedEETask + ' files<br/>' +
      'Found ' + (alreadyImportedToEE + alreadyPresentEverywhere) +
      ' files previously imported to EE<br/>' +
      'Found ' + alreadyPresentEverywhere +
      ' files previously imported to EE and present in GCS<br/>' +
      'Deleted ' + deletedFromGCS + ' files from GCS<br/>');
  setTimeout(updateStatus, 500);
}

/**
 * Sets the content of the status div. For errors and overall status.
 * @param {string} contents
 */
function setStatusDiv(contents) {
  document.getElementById('status_div').innerHTML = contents;
}

const filesToDelete = [];

/**
 * Adds a file to be locally deleted, for display to user when complete.
 * @param {string} file
 */
function addFileToDelete(file) {
  filesToDelete.push(file);
  const currentText = document.getElementById('command_div').innerText;
  if (currentText) {
    document.getElementById('command_div').innerText =
        '### Error: found a file to delete (' + file +
        ') after all files should have been processed ' + currentText;
    return;
  }
  if (foundTopFiles === processedFiles &&
      alreadyPresentEverywhere === deletedFromGCS) {
    document.getElementById('command_div').innerHTML =
        '# Command to delete processed files from your machine:<br/>' +
        'rm ' + filesToDelete.join(' ');
    filesToDelete.length = 0;
  }
}

<<<<<<< HEAD
$(() => {
  $('#navbar').load('/navbar.html', () => {
    const navLeft = document.getElementById('nav-left');
    const navHeader = document.createElement('h1');
    navHeader.className = 'nav-header';
    navHeader.innerHTML = 'Add Asset';
    navLeft.appendChild(navHeader);
  });
});
=======
loadNavbar(() => $('#nav-header').html('Add Asset'));
>>>>>>> 6e370a94
<|MERGE_RESOLUTION|>--- conflicted
+++ resolved
@@ -427,16 +427,11 @@
   }
 }
 
-<<<<<<< HEAD
-$(() => {
-  $('#navbar').load('/navbar.html', () => {
-    const navLeft = document.getElementById('nav-left');
-    const navHeader = document.createElement('h1');
-    navHeader.className = 'nav-header';
-    navHeader.innerHTML = 'Add Asset';
-    navLeft.appendChild(navHeader);
-  });
-});
-=======
-loadNavbar(() => $('#nav-header').html('Add Asset'));
->>>>>>> 6e370a94
+
+loadNavbar(() => {
+  const navLeft = document.getElementById('nav-left');
+  const navHeader = document.createElement('h1');
+  navHeader.className = 'nav-header';
+  navHeader.innerHTML = 'Add Asset';
+  navLeft.appendChild(navHeader);
+});