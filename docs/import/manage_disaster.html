--- conflicted
+++ resolved
@@ -118,14 +118,8 @@
         </table>
       </div>
       <!-- TODO: Make "Damage asset"" a label again? Style it properly if so -->
-<<<<<<< HEAD
-      <div>Damage asset <a href="https://docs.google.com/document/d/1WnjHIexMnlVkn5lqnzYlBVg4aWxh2wVDZI2DBAu-TGI/edit?ts=5de7cd32#bookmark=id.ppvphy5dof7n" target="_blank"><i class="help fa fa-question-circle" aria-hidden="true"></i></a>: </label><select id="damage-asset-select"></select>
-        <div id="map-bounds-div" hidden>
-         OR (before damage asset available) draw a region<a href="https://docs.google.com/document/d/1WnjHIexMnlVkn5lqnzYlBVg4aWxh2wVDZI2DBAu-TGI/edit?ts=5de7cd32#bookmark=id.pmr206t53gos" target="_blank"><i class="help fa fa-question-circle" aria-hidden="true"></i></a>:
-          <div id="score-bounds-map" class="map"></div>
-=======
       <div class="content-container">
-        <div>Damage asset: 
+        <div>Damage asset
           <a href="https://docs.google.com/document/d/1WnjHIexMnlVkn5lqnzYlBVg4aWxh2wVDZI2DBAu-TGI/edit?ts=5de7cd32#bookmark=id.ppvphy5dof7n" target="_blank">
             <i class="help fa fa-question-circle" aria-hidden="true"></i>
           </a>: <select id="damage-asset-select"></select>
@@ -133,7 +127,6 @@
            OR (before damage asset available) draw a region<a href="https://docs.google.com/document/d/1WnjHIexMnlVkn5lqnzYlBVg4aWxh2wVDZI2DBAu-TGI/edit?ts=5de7cd32#bookmark=id.pmr206t53gos" target="_blank"><i class="help fa fa-question-circle" aria-hidden="true"></i></a>:
             <div id="score-bounds-map" class="map"></div>
           </div>
->>>>>>> 8e91fda3
         </div>
       </div>
     </div>
