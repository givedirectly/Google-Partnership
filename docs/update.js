--- conflicted
+++ resolved
@@ -37,13 +37,7 @@
   }
 
   removeScoreLayer();
-<<<<<<< HEAD
-  createAndDisplayJoinedData(map, Promise.resolve(getValuesAsArray()));
-=======
-  createAndDisplayJoinedData(
-      map, toggles.get('poverty threshold'), toggles.get('damage threshold'),
-      toggles.get('poverty weight'), getScoreAsset());
->>>>>>> 3f03e741
+  createAndDisplayJoinedData(map, Promise.resolve(getValuesAsArray()), getScoreAsset());
   // clear old listeners
   google.maps.event.clearListeners(map, 'click');
   google.maps.event.clearListeners(map.data, 'click');
