--- conflicted
+++ resolved
@@ -1,14 +1,10 @@
 import {clickFeature} from './click_feature.js';
 import {damageTag, geoidTag, scoreTag, snapTag} from './process_joined_data.js';
 
-export {drawTable, headings};
+export {drawTable, tableHeadings};
 
-<<<<<<< HEAD
-const headings = [geoidTag, scoreTag, snapTag, damageTag];
-=======
 const tableHeadings = [geoidTag, scoreTag, snapTag, damageTag];
 
->>>>>>> 7c3303a3
 /**
  * Display a ranked table of the given features that have non-zero score.
  *
@@ -17,16 +13,9 @@
  * @param {google.maps.Map} map
  * @param {string} featuresAsset asset path of features which could be clicked.
  */
-<<<<<<< HEAD
 function drawTable(scoredFeatures, selectCallback, map, featuresAsset) {
   const nonZeroScores =
       scoredFeatures.filter(ee.Filter.gt(scoreTag, ee.Number(0)));
-=======
-function drawTable(features, selectCallback) {
-  const sortedNonZeroScores =
-      features.filter(ee.Filter.gt(scoreTag, ee.Number(0)))
-          .sort(scoreTag, false);
->>>>>>> 7c3303a3
   const pairOfListAndFeaturesComputation =
       nonZeroScores.iterate((feature, result) => {
         const listResult = ee.List(result);
@@ -60,15 +49,10 @@
           // Multiple calls to this are fine:
           // https://developers.google.com/chart/interactive/docs/basic_load_libs#Callback
           google.charts.setOnLoadCallback(
-<<<<<<< HEAD
-              () => renderTable(
-                  pairOfListAndFeatures, selectCallback, map, scoredFeatures));
-=======
               () => renderTable(pairOfListAndFeatures, selectCallback));
           // Set download button to visible once table data is loaded.
           document.getElementById('downloadButton').style.visibility =
               'visible';
->>>>>>> 7c3303a3
         }
       });
 }
@@ -107,14 +91,13 @@
     selectCallback(selection.map((elt) => features[elt.row]));
   });
   table.draw();
-<<<<<<< HEAD
+
   // TODO: handle ctrl+click situations
   google.maps.event.addListener(map, 'click', (event) => {
     clickFeature(
         event.latLng.lng(), event.latLng.lat(), map, featuresAsset,
         table.getChart(), pairOfListAndFeatures[0]);
   });
-=======
 
   const downloadButton = document.getElementById('downloadButton');
   // Generate content and download on click.
@@ -139,5 +122,4 @@
   downloadLink.download = 'data.csv';
 
   downloadLink.click();
->>>>>>> 7c3303a3
 }