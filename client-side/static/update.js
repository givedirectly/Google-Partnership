import {removeScoreLayer} from './layer_util.js';
import {createAndDisplayJoinedData} from './run.js';

export {
  createToggles,
  initialDamageThreshold,
  initialPovertyThreshold,
  initialPovertyWeight,
};
/* @VisibleForTesting */
export {toggles};

const initialPovertyThreshold = 0.3;
const initialDamageThreshold = 0.5;
// The initial damage weight is 1-this value.
const initialPovertyWeight = 0.5;

const toggles = new Map([
  ['poverty threshold', initialPovertyThreshold],
  ['damage threshold', initialDamageThreshold],
  ['poverty weight', initialPovertyWeight],
]);

const povertyWeightValueId = 'poverty weight value';
const damageWeightValueId = 'damage weight value';

/**
 * Updates the score layer and table based on current toggle values.
 * @param {google.map.Maps} map
 */
function update(map) {
  for (const toggle of toggles.keys()) {
    const newValue = Number(getValue(toggle));
    if (hasErrors(newValue, toggle)) {
      return;
    } else {
      toggles.set(toggle, newValue);
      setValue(toggle, newValue);
    }
  }

  removeScoreLayer(map);
  createAndDisplayJoinedData(
      map, toggles.get('poverty threshold'), toggles.get('damage threshold'),
      toggles.get('poverty weight'));
  // clear old listeners
  google.maps.event.clearListeners(map, 'click');
  google.maps.event.clearListeners(map.data, 'click');
}

/**
 * Creates the form for toggling the equation.
 * @param {google.map.Maps} map
 */
function createToggles(map) {
  const form = document.createElement('form');
  form.id = 'toggles';
  form.onsubmit = () => {
    return false;
  };
  const errorMessage = document.createElement('p');
  errorMessage.id = 'error';
  form.append(errorMessage);

  // threshold toggles
  const thresholdTitle = document.createElement('div');
  thresholdTitle.className = 'formTitle';
<<<<<<< HEAD
  thresholdTitle.innerHTML = 'threshold';
=======
  thresholdTitle.innerHTML = 'thresholds';
>>>>>>> 10a648ca
  form.appendChild(thresholdTitle);
  for (const toggle of toggles.keys()) {
    if (!toggle.endsWith('threshold')) {
      continue;
    }
    const thresholdInputDiv = document.createElement('div');
    thresholdInputDiv.className = 'input-container';

    const label = document.createElement('label');
    label.for = toggle;
    label.id = 'for ' + toggle;
    label.innerHTML = ' ' + toggle;
    thresholdInputDiv.appendChild(label);

<<<<<<< HEAD
    thresholdInputDiv.appendChild(document.createElement('br'));

=======
>>>>>>> 10a648ca
    const input = createBasicToggleInputElement(toggle);
    input.type = 'number';
    thresholdInputDiv.appendChild(input);

    form.appendChild(thresholdInputDiv);
  }

  // weight toggle
  const weightInputDiv = document.createElement('div');
  weightInputDiv.className = 'input-container';
  const weightTitle = document.createElement('div');
  weightTitle.className = 'formTitle';
<<<<<<< HEAD
  weightTitle.innerHTML = 'weight';
=======
  weightTitle.innerHTML = 'weights';
>>>>>>> 10a648ca
  weightInputDiv.appendChild(weightTitle);

  const povertyWeight = document.createElement('label');
  povertyWeight.innerHTML = 'poverty weight: ';
  const povertyWeightValue = document.createElement('span');
  povertyWeightValue.id = povertyWeightValueId;
  povertyWeight.appendChild(povertyWeightValue);
  weightInputDiv.appendChild(povertyWeight);
<<<<<<< HEAD

  weightInputDiv.appendChild(document.createElement('br'));
=======
>>>>>>> 10a648ca

  const weightInput = createBasicToggleInputElement('poverty weight');
  weightInput.type = 'range';
  weightInput.min = '0.00';
  weightInput.max = '1.00';
  weightInput.oninput = updateWeights;
  weightInputDiv.appendChild(weightInput);
<<<<<<< HEAD

  weightInputDiv.appendChild(document.createElement('br'));
=======
>>>>>>> 10a648ca

  const damageWeight = document.createElement('label');
  damageWeight.innerHTML = 'damage weight: ';
  const damageWeightValue = document.createElement('span');
  damageWeightValue.id = damageWeightValueId;
  damageWeight.appendChild(damageWeightValue);
  weightInputDiv.appendChild(damageWeight);

  form.appendChild(weightInputDiv);

  // buttons
  form.appendChild(createButton('update', () => {
    update(map);
  }));
  form.appendChild(document.createElement('br'));
  form.appendChild(createButton('current settings', reset));

  document.getElementById('form-div').appendChild(form);
  updateWeights();
}

/**
 * Create a basic input element with the given id for the key name in {@code
 * toggles}
 *
 * @param {string} id
 * @return {HTMLInputElement}
 */
function createBasicToggleInputElement(id) {
  const input = document.createElement('input');
  input.id = id;
  input.step = '0.01';
  input.value = toggles.get(id);
  return input;
}

/**
 * Create a generic button.
 *
 * @param {string} id
 * @param {function} onclick
 * @return {HTMLInputElement}
 */
function createButton(id, onclick) {
  const submitButton = document.createElement('input');
  submitButton.type = 'button';
  submitButton.value = id;
  submitButton.id = id;
  submitButton.onclick = onclick;
  return submitButton;
}

/**
 * Resets the toggles to their current value as displayed in the map and list
 */
function reset() {
  for (const [toggle, value] of toggles) {
    setValue(toggle, value);
  }
  updateWeights();
}

/** Update the displayed weights based on a new poverty weight. */
function updateWeights() {
  const newPovertyWeight =
      Number(document.getElementById('poverty weight').value);
  setInnerHtml(povertyWeightValueId, newPovertyWeight.toFixed(2));
  setInnerHtml(damageWeightValueId, (1 - newPovertyWeight).toFixed(2));
}

/**
 * Checks if a number is a valid toggle value.
 * TODO: implement ability to show multiple errors at once?
 * @param {Number} threshold
 * @param {string} toggle
 * @return {boolean} true if there are any errors parsing the new threshold.
 */
function hasErrors(threshold, toggle) {
  if (Number.isNaN(threshold) || threshold < 0.0 || threshold > 1.0) {
    setErrorMessage(toggle + ' must be between 0.00 and 1.00');
    return true;
  }
  return false;
}

/**
 * Set the error message
 * @param {string} message
 */
function setErrorMessage(message) {
  setInnerHtml('error', 'ERROR: ' + message);
}

/**
 * Set the displayed text of an element
 * @param {string} id
 * @param {string} message
 */
function setInnerHtml(id, message) {
  document.getElementById(id).innerHTML = message;
}

/**
 * Gets the value of the element with the given id.
 * @param {string} id
 * @return {string}
 */
function getValue(id) {
  return document.getElementById(id).value;
}

/**
 * Sets the value of the element with the given id.
 * @param {string} id
 * @param {string} value
 */
function setValue(id, value) {
  document.getElementById(id).value = value;
}<|MERGE_RESOLUTION|>--- conflicted
+++ resolved
@@ -65,11 +65,7 @@
   // threshold toggles
   const thresholdTitle = document.createElement('div');
   thresholdTitle.className = 'formTitle';
-<<<<<<< HEAD
-  thresholdTitle.innerHTML = 'threshold';
-=======
   thresholdTitle.innerHTML = 'thresholds';
->>>>>>> 10a648ca
   form.appendChild(thresholdTitle);
   for (const toggle of toggles.keys()) {
     if (!toggle.endsWith('threshold')) {
@@ -84,11 +80,8 @@
     label.innerHTML = ' ' + toggle;
     thresholdInputDiv.appendChild(label);
 
-<<<<<<< HEAD
     thresholdInputDiv.appendChild(document.createElement('br'));
 
-=======
->>>>>>> 10a648ca
     const input = createBasicToggleInputElement(toggle);
     input.type = 'number';
     thresholdInputDiv.appendChild(input);
@@ -101,11 +94,7 @@
   weightInputDiv.className = 'input-container';
   const weightTitle = document.createElement('div');
   weightTitle.className = 'formTitle';
-<<<<<<< HEAD
-  weightTitle.innerHTML = 'weight';
-=======
   weightTitle.innerHTML = 'weights';
->>>>>>> 10a648ca
   weightInputDiv.appendChild(weightTitle);
 
   const povertyWeight = document.createElement('label');
@@ -114,11 +103,8 @@
   povertyWeightValue.id = povertyWeightValueId;
   povertyWeight.appendChild(povertyWeightValue);
   weightInputDiv.appendChild(povertyWeight);
-<<<<<<< HEAD
 
   weightInputDiv.appendChild(document.createElement('br'));
-=======
->>>>>>> 10a648ca
 
   const weightInput = createBasicToggleInputElement('poverty weight');
   weightInput.type = 'range';
@@ -126,11 +112,8 @@
   weightInput.max = '1.00';
   weightInput.oninput = updateWeights;
   weightInputDiv.appendChild(weightInput);
-<<<<<<< HEAD
 
   weightInputDiv.appendChild(document.createElement('br'));
-=======
->>>>>>> 10a648ca
 
   const damageWeight = document.createElement('label');
   damageWeight.innerHTML = 'damage weight: ';
