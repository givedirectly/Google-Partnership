--- conflicted
+++ resolved
@@ -24,7 +24,6 @@
     return maybeStatePromise;
   }
   const statePromise =
-<<<<<<< HEAD
       markHasGeometryAssets(listEeAssets(legacyStateDir + '/' + state))
           .then((assetMap) => {
             for (const attributes of assetMap.values()) {
@@ -33,16 +32,6 @@
             }
             return assetMap;
           });
-=======
-      listEeAssets(legacyStateDir + '/' + state).then((result) => {
-        const assetMap = new Map();
-        for (const {asset, type} of result) {
-          assetMap.set(
-              asset, {disabled: type !== LayerType.FEATURE_COLLECTION});
-        }
-        return assetMap;
-      });
->>>>>>> 662c9a67
   stateAssetPromises.set(state, statePromise);
   return statePromise;
 }
