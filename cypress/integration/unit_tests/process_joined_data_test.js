--- conflicted
+++ resolved
@@ -33,9 +33,9 @@
     expect(returnedFeature).to.haveOwnProperty('properties');
     const resultProperties = returnedFeature.properties;
     expect(resultProperties.get('GEOID')).to.equal('geoid');
-    const priority = resultProperties.get('PRIORITY');
-    expect(priority).to.haveOwnProperty('_myNumberValue');
-    expect(priority._myNumberValue)
+    const score = resultProperties.get('SCORE');
+    expect(score).to.haveOwnProperty('_myNumberValue');
+    expect(score._myNumberValue)
         .to.equals(
             Math.round(100 * (0.5 * ((12 + 10 + 2 + 1) / 45) + 0.5 * (2 / 4))));
     expect(resultProperties.get('style')).to.eql({color: 'ff00ff53'});
@@ -53,10 +53,9 @@
     expect(returnedFeature).to.haveOwnProperty('properties');
     const resultProperties = returnedFeature.properties;
     expect(resultProperties.get('GEOID')).to.equal('geoid');
-<<<<<<< HEAD
-    const priority = resultProperties.get('PRIORITY');
-    expect(priority).to.haveOwnProperty('_myNumberValue');
-    expect(priority._myNumberValue)
+    const score = resultProperties.get('SCORE');
+    expect(score).to.haveOwnProperty('_myNumberValue');
+    expect(score._myNumberValue)
         .to.equals(
             Math.round(100 * (0.1 * ((12 + 10 + 2 + 1) / 45) + 0.9 * (2 / 4))));
     expect(resultProperties.get('style')).to.eql({color: 'ff00ff51'});
@@ -68,15 +67,8 @@
         0.9 /* povertyThreshold */, 0.5 /* damageThreshold */,
         0.5 /* povertyWeight */);
     const resultProperties = result[0].properties;
-    const priority = resultProperties.get('PRIORITY');
-    expect(priority._myNumberValue).to.equals(0);
+    const score = resultProperties.get('SCORE');
+    expect(score._myNumberValue).to.equals(0);
     expect(resultProperties.get('style')).to.eql({color: 'ff00ff00'});
-=======
-    const score = resultProperties.get('SCORE');
-    expect(score).to.haveOwnProperty('_myNumberValue');
-    expect(score._myNumberValue)
-        .to.equal(Math.round(100 * (1 * 1 + 10 * 1 + 2 * 2 + 1 * 3) / 75));
-    expect(resultProperties.get('style')).to.eql({color: 'ff00ff24'});
->>>>>>> 2bffc728
   });
 });