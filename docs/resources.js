--- conflicted
+++ resolved
@@ -71,18 +71,9 @@
         michaelPathPrefix + 'relevant_buildings'));
 
 disasters.set(
-<<<<<<< HEAD
-    '2017-harvey',
-    new DisasterMapValue(
-        '2017-harvey', 2017, 'users/gd/2017-harvey/FEMA_Damage_Assessments',
-        'users/gd/2017-harvey/snap', 'users/gd/2017-harvey/tiger',
-        'users/gd/2017-harvey/income', 'users/gd/2017-harvey/svi',
-        'users/gd/2017-harvey/buildings'));
-=======
     harveyName,
     new DisasterMapValue(
         harveyName, harveyPathPrefix + 'FEMA_Damage_Assessments',
         harveyPathPrefix + 'snap', harveyPathPrefix + 'tiger',
         harveyPathPrefix + 'income', harveyPathPrefix + 'svi',
-        harveyPathPrefix + 'buildings'));
->>>>>>> 28c7feae
+        harveyPathPrefix + 'buildings'));