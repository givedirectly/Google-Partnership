--- conflicted
+++ resolved
@@ -89,14 +89,9 @@
           alert(
               'You must be signed in as ' + gdUserEmail +
               ' to access this page. Please open in an incognito window or ' +
-<<<<<<< HEAD
-              'sign in as ' + gdUserEmail + ' here');
-          this.requireSignIn();
-=======
               'sign in as ' + gdUserEmail +
               ' in this window after closing this alert.');
-          this.onSignInFailedFirstTime({prompt: 'select_account'});
->>>>>>> 0513ec06
+          this.requireSignIn();
         } else {
           this.onLoginTaskCompleted();
         }
