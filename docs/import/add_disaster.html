--- conflicted
+++ resolved
@@ -44,21 +44,12 @@
   <table id="layer-manager" class="table table-bordered pagin-table">
     <thead>
       <tr>
-<<<<<<< HEAD
-        <th style="max-width:20px"></th>
-        <th style="max-width:200px">Layer Name</th>
-        <th style="max-width:400px">EE Path/URL</th>
-        <th style="max-width:600px">Type</th>
-        <th style="max-width:200px">Display on Load</th>
-        <th style="max-width:60px">Color</th>
-=======
         <th style="width:20px"></th>
         <th style="width:200px">Layer Name</th>
         <th style="width:600px">EE Path/URL</th>
         <th>Type</th>
         <th>Display on Load</th>
         <th>Color</th>
->>>>>>> 43931665
       </tr>
     </thead>
     <tbody id="tbody"></tbody>
