--- conflicted
+++ resolved
@@ -1,12 +1,9 @@
 import {writeWaiterId} from '../dom_constants.js';
 import {eeStatePrefixLength, legacyStateDir} from '../ee_paths.js';
-<<<<<<< HEAD
 import {LayerType} from '../firebase_layers.js';
 import {getFirestoreRoot} from '../firestore_document.js';
 import {addLoadingElement, loadingElementFinished} from '../loading.js';
-=======
 import {disasterCollectionReference, getDisasters} from '../firestore_document.js';
->>>>>>> 3cc0115c
 
 export {enableWhenReady, toggleState, updateAfterSort};
 // Visible for testing
@@ -64,26 +61,13 @@
   deleteButton.on('click', deleteDisaster);
 
   // populate disaster picker.
-<<<<<<< HEAD
-  return getFirestoreRoot()
-      .collection('disaster-metadata')
-      .get()
-      .then((querySnapshot) => {
-        const disasterPicker = $('#disaster');
-        querySnapshot.forEach((doc) => {
-          const name = doc.id;
-          disasterPicker.prepend(createOptionFrom(name));
-          disasterData.set(name, doc.data());
-        });
-=======
   return getDisasters().then((querySnapshot) => {
     const disasterPicker = $('#disaster');
     querySnapshot.forEach((doc) => {
       const name = doc.id;
       disasterPicker.prepend(createOptionFrom(name));
-      disasters.set(name, doc.data().states);
+      disasterData.set(name, doc.data());
     });
->>>>>>> 3cc0115c
 
     disasterPicker.on('change', () => toggleDisaster(disasterPicker.val()));
     const mostRecent = querySnapshot.docs[querySnapshot.size - 1].id;
