import {userRegionData} from './user_region_data.js';

export {addPopUpListener, createPopup, setUpPopup, setUserFeatureVisibility};

let Popup = null;

// Mostly copied from example at
// https://developers-dot-devsite-v2-prod.appspot.com/maps \
//     /documentation/javascript/examples/overlay-popup
/**
 * Sets up the Popup class. See link above for more context.
 */
function setUpPopup() {
  /**
   * A customized popup on the map.
   *
   * @param {google.maps.Polygon} polygon
   * @param {string} notes
   * @param {integer} damage
   * @param {google.maps.Map} map
   * @constructor
   */
  Popup = function(polygon, notes, damage, map) {
    this.polygon = polygon;
    // TODO(janakr): is there a better place to pop this window up?
    this.position = polygon.getPath().getAt(0);
    this.notes = notes;
    this.damage = damage;
    this.map = map;
    this.content = document.createElement('div');

    this.content.classList.add('popup-bubble');

    // This zero-height div is positioned at the bottom of the bubble.
    const bubbleAnchor = document.createElement('div');
    bubbleAnchor.classList.add('popup-bubble-anchor');
    bubbleAnchor.appendChild(this.content);

    // This zero-height div is positioned at the bottom of the tip.
    this.containerDiv = document.createElement('div');
    this.containerDiv.classList.add('popup-container');
    this.containerDiv.appendChild(bubbleAnchor);

    // Stop clicks, etc., from bubbling up to the map.
    google.maps.OverlayView.preventMapHitsAndGesturesFrom(this.containerDiv);
  };

  // ES5 magic to extend google.maps.OverlayView.
  Popup.prototype = Object.create(google.maps.OverlayView.prototype);

  /** Called when the popup is added to the map. */
  Popup.prototype.onAdd = function() {
    createPopupHtml(this, this.notes, this.damage, this.map);
    this.getPanes().floatPane.appendChild(this.containerDiv);
  };

  /** Called when the popup is removed from the map. */
  Popup.prototype.onRemove = function() {
    if (this.containerDiv.parentElement) {
      this.containerDiv.parentElement.removeChild(this.containerDiv);
    }
  };

  /** Called each frame when the popup needs to draw itself. */
  Popup.prototype.draw = function() {
    const divPosition =
        this.getProjection().fromLatLngToDivPixel(this.position);
    this.containerDiv.style.left = divPosition.x + 'px';
    this.containerDiv.style.top = divPosition.y + 'px';
  };

  // Set the visibility to 'hidden' or 'visible'.
  Popup.prototype.hide = function() {
    // The visibility property must be a string enclosed in quotes.
    this.containerDiv.style.visibility = 'hidden';
  };

  Popup.prototype.isVisible = function() {
    return this.containerDiv.style.visibility === 'visible';
  };

  Popup.prototype.show = function() {
    this.containerDiv.style.visibility = 'visible';
  };

  Popup.prototype.updatePosition = function() {
    this.position = this.polygon.getPath().getAt(0);
    this.draw();
  };

  Popup.prototype.setDamage = function(damage) {
    this.damage = damage;
    createPopupHtml(this, this.notes, this.damage, this.map);
  };
}

const allPopups = new Set();
let numEdits = 0;

/**
 * Sets the visibility of all current user features. May fail if any features
 * are currently being edited.
 *
 * @param {boolean} visibility If features should be visible or not
 * @return {boolean} if it succeeded
 */
function setUserFeatureVisibility(visibility) {
  if (numEdits > 0) {
    window.alert('Cannot show/hide user features when edits in progress');
    return false;
  }
  for (const popup of allPopups) {
    if (!visibility && popup.isVisible()) {
      closeCleanup(popup.polygon, popup);
    }
    popup.polygon.setVisible(visibility);
  }
  return true;
}

/**
 * Populates the content div of the popup.
 *
 * @param {Popup} popup
 * @param {string} notes
 * @param {String|Integer} damage
 * @param {google.maps.Map} map
 */
function createPopupHtml(popup, notes, damage, map) {
  const content = popup.content;
  removeAllChildren(content);
  let saved = true;

  const damageDiv = document.createElement('div');
  damageDiv.innerText = 'damage points: ' + damage;
  if (damage === 'calculating') {
    damageDiv.style.color = 'grey';
  }

  const notesDiv = document.createElement('div');
  notesDiv.innerText = notes;

  const polygon = popup.polygon;
  const deleteButton = document.createElement('button');
  deleteButton.innerHTML = 'delete';
  deleteButton.onclick = () => {
    if (confirm('Delete region?')) {
      polygon.setMap(null);
      popup.setMap(null);
      allPopups.delete(popup);
      userRegionData.get(polygon).update(polygon);
    }
  };
  // lazily initialized so we don't do the deep clone unless we actually want to
  // edit the polygon.
  let savedShape = null;
  const editButton = document.createElement('button');
  editButton.innerHTML = 'edit';
  editButton.onclick = () => {
    saved = false;
    numEdits++;
    polygon.setEditable(true);

    const currentNotes = notesDiv.innerText;
    savedShape = clonePolygonPath(polygon);

    // Grey out the damage stat until we save so its clearly old.
    damageDiv.style.color = 'grey';
    content.removeChild(notesDiv);
    content.removeChild(editButton);

    const notesForm = document.createElement('textarea');
    notesForm.classList.add('notes');
    notesForm.value = currentNotes;

    const saveButton = document.createElement('button');
    saveButton.innerHTML = 'save';
    saveButton.onclick = () => {
      saveNewData(polygon, popup, notesForm.value, map, damageDiv);
      saved = true;
    };

    content.insertBefore(saveButton, closeButton);
    content.appendChild(document.createElement('br'));
    content.appendChild(notesForm);
  };

  const closeButton = document.createElement('button');
  closeButton.innerHTML = 'close';
  closeButton.onclick = () => {
    if (saved) {
      closeCleanup(polygon, popup);
    } else if (confirm('Exit without saving changes? Changes will be lost.')) {
      if (savedShape === null) {
        console.error(
            'unexpected state: no shape state saved before editing polygon');
        return;
      }
      polygon.setMap(null);
      polygon.setPath(savedShape);
      polygon.setMap(map);
      makeUneditable(polygon, popup, notes, damage, map);
      closeCleanup(polygon, popup);
    }
  };

  content.appendChild(deleteButton);
  content.appendChild(editButton);
  content.appendChild(closeButton);
  content.appendChild(damageDiv);
  content.appendChild(notesDiv);
}

// Remove all current contents of the popup and replace with the fresh saved
// content. This is annoying, but would also be annoying to just replace the
// entire div because of the styling work that happens upon Popup
// initialization.
/**
 *
 * @param {Element} div
 */
function removeAllChildren(div) {
  while (div.firstChild) {
    div.firstChild.remove();
  }
}

/**
 * Updates the popup and polygon to their uneditable state appearances.
 *
 * @param {google.maps.Polygon} polygon
 * @param {Object} popup
 * @param {String} notes
 * @param {Integer} damage
 * @param {google.maps.Map} map
 */
function makeUneditable(polygon, popup, notes, damage, map) {
  polygon.setEditable(false);
<<<<<<< HEAD
  createPopupHtml(popup, notes, damage, map);
=======
  numEdits--;
  // Remove all current contents of the popup and replace with the fresh saved
  // content. This is annoying, but would also be annoying to just replace the
  // entire div because of the styling work that happens upon Popup
  // initialization.
  while (popup.content.firstChild) {
    popup.content.firstChild.remove();
  }
  createPopupHtml(popup, notes, map);
>>>>>>> 9b2749f1
}

/**
 * Process new polygon shape and notes.
 * @param {google.maps.Polygon} polygon
 * @param {Popup} popup
 * @param {String} notes
 * @param {google.maps.Map} map
 * @param {Element} damageDiv
 */
function saveNewData(polygon, popup, notes, map, damageDiv) {
  makeUneditable(polygon, popup, notes, 'calculating', map);
  userRegionData.get(polygon).update(
      polygon, (damage) => createPopupHtml(popup, notes, damage, map),
      notes);
  // update where the popup pops up to match any polygon shape changes
  popup.updatePosition();
}

/**
 * Hides popup and adds listener for next click.
 * @param {google.maps.Polygon} polygon
 * @param {Popup} popup
 */
function closeCleanup(polygon, popup) {
  popup.hide();
  addPopUpListener(polygon, popup);
}

/**
 * Make a deep copy of a polygon's shape in the form of Array<LatLng>
 * (suitable for being fed into google.maps.Polygon.setPath(...)). We only
 * clone a single path because we don't support multi-path polygons right now.
 * @param {google.maps.Polygon} polygon
 * @return {Array<google.maps.LatLng>}
 */
function clonePolygonPath(polygon) {
  const currentShape = [];
  polygon.getPath().forEach((latlng) => currentShape.push(latlng));
  return currentShape;
}

/**
 * Adds an onclick listener to polygon, popping up the given notes.
 *
 * @param {google.maps.Polygon} polygon Polygon to add listener to
 * @param {Popup} popup
 */
function addPopUpListener(polygon, popup) {
  const listener = polygon.addListener('click', () => {
    // Remove the listener so that duplicate windows don't pop up on another
    // click, and the cursor doesn't become a "clicking hand" over this shape.
    google.maps.event.removeListener(listener);
    popup.show();
  });
}

/**
 * Creates a new popup object, attaches it to the map and hides it.
 * This is meant to be called once over the lifetime of a polygon. After it's
 * created, logic should use the show/hide methods to handle its visibility.
 *
 * @param {google.maps.Polygon} polygon
 * @param {google.maps.Map} map
 * @return {Popup}
 */
function createPopup(polygon, map) {
  const data = userRegionData.get(polygon);
  const popup = new Popup(polygon, data.notes, data.damage, map);
  popup.setMap(map);
  popup.hide();
  allPopups.add(popup);
  return popup;
}<|MERGE_RESOLUTION|>--- conflicted
+++ resolved
@@ -176,7 +176,7 @@
     const saveButton = document.createElement('button');
     saveButton.innerHTML = 'save';
     saveButton.onclick = () => {
-      saveNewData(polygon, popup, notesForm.value, map, damageDiv);
+      saveNewData(polygon, popup, notesForm.value, map);
       saved = true;
     };
 
@@ -211,12 +211,9 @@
   content.appendChild(notesDiv);
 }
 
-// Remove all current contents of the popup and replace with the fresh saved
-// content. This is annoying, but would also be annoying to just replace the
-// entire div because of the styling work that happens upon Popup
-// initialization.
-/**
- *
+
+/**
+ * Remove all current contents of the popup.
  * @param {Element} div
  */
 function removeAllChildren(div) {
@@ -236,34 +233,24 @@
  */
 function makeUneditable(polygon, popup, notes, damage, map) {
   polygon.setEditable(false);
-<<<<<<< HEAD
+  numEdits--;
   createPopupHtml(popup, notes, damage, map);
-=======
-  numEdits--;
-  // Remove all current contents of the popup and replace with the fresh saved
-  // content. This is annoying, but would also be annoying to just replace the
-  // entire div because of the styling work that happens upon Popup
-  // initialization.
-  while (popup.content.firstChild) {
-    popup.content.firstChild.remove();
-  }
-  createPopupHtml(popup, notes, map);
->>>>>>> 9b2749f1
-}
-
-/**
- * Process new polygon shape and notes.
+}
+
+/**
+ * Process new polygon shape and notes. createPopupHtml gets called twice over
+ * the course of this method, once before we have the damage number and once
+ * after we receive the damage number.
+ *
  * @param {google.maps.Polygon} polygon
  * @param {Popup} popup
  * @param {String} notes
  * @param {google.maps.Map} map
- * @param {Element} damageDiv
- */
-function saveNewData(polygon, popup, notes, map, damageDiv) {
+ */
+function saveNewData(polygon, popup, notes, map) {
   makeUneditable(polygon, popup, notes, 'calculating', map);
   userRegionData.get(polygon).update(
-      polygon, (damage) => createPopupHtml(popup, notes, damage, map),
-      notes);
+      polygon, (damage) => createPopupHtml(popup, notes, damage, map), notes);
   // update where the popup pops up to match any polygon shape changes
   popup.updatePosition();
 }
