--- conflicted
+++ resolved
@@ -89,14 +89,13 @@
   color: #545958;
 }
 
-<<<<<<< HEAD
+.logogreen {
+  fill: #006837;
+}
+
 /* Status css */
 .status {
   color: var(--error-color);
-=======
-.logogreen {
-    fill: #006837;
->>>>>>> b213f221
 }
 
 /* Navbar css */
@@ -765,10 +764,6 @@
 
 table, th, td {
   border-color: grey;
-<<<<<<< HEAD
-=======
-
->>>>>>> b213f221
 }
 
 .table-header {
