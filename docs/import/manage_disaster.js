--- conflicted
+++ resolved
@@ -1,3 +1,4 @@
+import {eeLegacyPathPrefix} from '../ee_paths.js';
 import {LayerType} from '../firebase_layers.js';
 import {disasterCollectionReference} from '../firestore_document.js';
 import {blockGroupTag, buildingCountTag, damageTag, geoidTag, incomeTag, snapPercentageTag, snapPopTag, sviTag, totalPopTag, tractTag} from '../property_names.js';
@@ -550,13 +551,20 @@
         processedCurrentDisasterStateAssets = true;
       }
     });
-    disasterAssets.get(currentDisaster).then((assets) => {
+    const disasterLambda = (assets) => {
       if (getDisaster() === currentDisaster &&
           !processedCurrentDisasterSelfAssets) {
         // Don't do anything unless this is still the right disaster.
         initializeDamageSelector(assets);
         processedCurrentDisasterSelfAssets = true;
       }
+    };
+    // Handle errors in disaster asset retrieval by just emptying out.
+    disasterAssets.get(currentDisaster).then(disasterLambda, (err) => {
+      if (err !== 'Asset "' + eeLegacyPathPrefix + currentDisaster + '" not found.') {
+        setStatus(err);
+      }
+      disasterLambda([]);
     });
   }
 }
@@ -731,17 +739,8 @@
     removeAllButFirstFromRow(row);
     for (const state of states) {
       if (stateAssets.get(state)) {
-<<<<<<< HEAD
         const statePropertyPath = propertyPath.concat([state]);
         row.append(createTd().append(createAssetDropdown(stateAssets.get(state), statePropertyPath)));
-=======
-        const pathDictionary = getElementFromPath(propertyPath);
-        const select =
-            createAssetDropdown(stateAssets.get(state), pathDictionary[state]);
-        row.append(createTd().append(select));
-        select.on(
-            'change', () => handleScoreAssetSelection(propertyPath, state));
->>>>>>> 1f0fcde4
       }
     }
   }
@@ -782,7 +781,7 @@
  * @param {JQuery<HTMLTableRowElement>} row
  */
 function removeAllButFirstFromRow(row) {
-  while (row.length > 1) {
+  while (row.children('td').length > 1) {
     row.find('td:last').remove();
   }
 }
@@ -829,7 +828,7 @@
  */
 function handleScoreAssetSelection(event, propertyPath) {
   const parentProperty = getElementFromPath(propertyPath.slice(0, -1));
-  parentProperty[propertyPath[propertyPath.length - 1]] = event.target.val();
+  parentProperty[propertyPath[propertyPath.length - 1]] = $(event.target).val();
 
 }
 
@@ -844,4 +843,23 @@
           (coords) =>
               '(' + coords[1].toFixed(2) + ', ' + coords[0].toFixed(2) + ')')
       .join(', ');
+}
+
+const STATE = {
+  SAVED: 0,
+  WRITING: 1,
+  QUEUED_WRITE: 2,
+};
+Object.freeze(STATE);
+
+let state = STATE.SAVED;
+
+window.onbeforeunload = () => pendingWriteCount > 0 ? true : null;
+
+const pendingWrites = [];
+
+function flushWritesToFirestore() {
+  for (const write of pendingWrites) {
+
+  }
 }