<div class="navbar">
  <div id="nav-left" class="nav-left"></div>
<<<<<<< HEAD
  <div id="nav-title" class="nav-title"><h1 class="nav-header" id="nav-title-header"></h1></div>
=======
  <div class="nav-title"><h1 class="nav-header" id="nav-title-header"></h1></div>
>>>>>>> 1b74b0a4

  <nav role="navigation">
    <div id="nav-toggle">
      <!-- A hidden checkbox just to be the click receiver so the :checked selector can be used. -->
      <input id="nav-input" type="checkbox" />

      <!-- Hamburger. -->
      <span></span>
      <span></span>
      <span></span>

      <ul class="nav-menu">
        <a id='map-a'><li>Map</li></a>
        <a id='manage-layers-a'><li>Manage Layers</li></a>
        <a id='manage-disaster-a'><li>Manage Disaster</li></a>
        <!-- TODO: Not accessible without doc permissions. -->
        <a id="help-a" href="https://docs.google.com/document/d/1WnjHIexMnlVkn5lqnzYlBVg4aWxh2wVDZI2DBAu-TGI/edit?usp=sharing" target="_blank"><li>Help</li></a>
      </ul>
    </div>
  </nav>
</div><|MERGE_RESOLUTION|>--- conflicted
+++ resolved
@@ -1,10 +1,6 @@
 <div class="navbar">
   <div id="nav-left" class="nav-left"></div>
-<<<<<<< HEAD
-  <div id="nav-title" class="nav-title"><h1 class="nav-header" id="nav-title-header"></h1></div>
-=======
   <div class="nav-title"><h1 class="nav-header" id="nav-title-header"></h1></div>
->>>>>>> 1b74b0a4
 
   <nav role="navigation">
     <div id="nav-toggle">
