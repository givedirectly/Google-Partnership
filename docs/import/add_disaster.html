--- conflicted
+++ resolved
@@ -125,7 +125,6 @@
     <button type="button" id="add-disaster-button" disabled="true">Add Disaster</button>
   </form>
 </div>
-<<<<<<< HEAD
 <div id="selected-disaster" hidden="true">
   <p>Upload additional assets via the <a href="https://code.earthengine.google.com/" target="_blank"> code editor </a></p>
   <div id="asset-pickers"></div>
@@ -153,8 +152,6 @@
   </div>
   <button type="button" id="delete", disabled="true">Delete</button>
 </div>
-=======
->>>>>>> fb146dbb
 <script type="module">
   import {taskAccumulator} from './add_disaster_startup.js';
   taskAccumulator.taskCompleted();
