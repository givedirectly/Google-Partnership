--- conflicted
+++ resolved
@@ -429,10 +429,6 @@
         badColumns.push(column);
       }
     }
-<<<<<<< HEAD
-    console.log(asset, result);
-=======
->>>>>>> 6633b22b
     const presentColumns = new Set(result);
     if (Array.isArray(expectedColumns[0])) {
       const missingColumns = [];
@@ -456,17 +452,11 @@
       missingColumns.sort(function(left, right) {
         return left[0].length < right[0].length ? -1 : 1;
       });
-<<<<<<< HEAD
-      let errStr = 'Error! asset is missing columns for all ' + expectedColumns.length + ' possibilities for valid columns:\n';
-      for (const [missing, ind] of missingColumns) {
-        errStr += '* [' + expectedColumns[ind] + '] (missing ' + missing + ')\n';
-=======
       let errStr = 'Error! asset is missing columns for all ' +
           expectedColumns.length + ' possibilities for valid columns:\n';
       for (const [missing, ind] of missingColumns) {
         errStr +=
             '* [' + expectedColumns[ind] + '] (missing ' + missing + ')\n';
->>>>>>> 6633b22b
       }
       if (badColumns.length > 0) {
         errStr += 'Columns with non-ascii characters: ' + badColumns;
@@ -484,12 +474,8 @@
             select, 'green', 'Success! asset has all expected columns');
         return result;
       }
-<<<<<<< HEAD
-      let errStr = 'Error! asset does not have all expected columns: ' + expectedColumns + ' (missing ' + missingColumns + ')';
-=======
       let errStr = 'Error! asset does not have all expected columns: ' +
           expectedColumns + ' (missing ' + missingColumns + ')';
->>>>>>> 6633b22b
       if (badColumns.length > 0) {
         errStr += 'Columns with non-ascii characters: ' + badColumns;
       }
