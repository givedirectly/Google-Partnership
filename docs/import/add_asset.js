import {Authenticator} from '../authenticate.js';
import {eeLegacyPathPrefix, gdEePathPrefix} from '../ee_paths.js';
import {loadNavbar} from '../navbar.js';
import {getDisaster} from '../resources.js';
import TaskAccumulator from './task_accumulator.js';

export {taskAccumulator};

const earthEngineAssetBase = gdEePathPrefix + getDisaster();
const earthEnginePrefix = eeLegacyPathPrefix + earthEngineAssetBase;

const BUCKET = 'givedirectly.appspot.com';
const BASE_UPLOAD_URL =
    `https://www.googleapis.com/upload/storage/v1/b/${BUCKET}/o`;
const BASE_LISTING_URL = `https://www.googleapis.com/storage/v1/b/${BUCKET}/o`;
const storageScope = 'https://www.googleapis.com/auth/devstorage.read_write';

const mostOfUploadUrl =
    BASE_UPLOAD_URL + '?' + encodeURIComponent('uploadType=media') + '&name=';

const resultDiv = document.getElementById('results');

let gcsHeader = null;
let listRequest = null;
let deleteRequest = null;

/**
 * Initialize all headers necessary for GCS operations.
 * @param {string} accessToken Token coming from gapi authentication.
 */
function setUpAllHeaders(accessToken) {
  gcsHeader = new Headers({'Authorization': 'Bearer ' + accessToken});
  deleteRequest = {method: 'DELETE', headers: gcsHeader};
  listRequest = {method: 'GET', headers: gcsHeader};
  taskAccumulator.taskCompleted();
}

/** Enables the form once all necessary libraries are loaded. */
function enableWhenReady() {
  document.getElementById('fileButton').disabled = false;
  document.getElementById('fileButton').onclick = submitFiles;
  updateStatus();
}

// Necessary for listAssets.
ee.data.setCloudApiEnabled(true);

// 3 tasks: EE authentication, OAuth2 token retrieval, and page load.
const taskAccumulator = new TaskAccumulator(3, enableWhenReady);
// Perform EE login/Google OAuth2 process.
const authenticator = new Authenticator(
    setUpAllHeaders, () => taskAccumulator.taskCompleted(), setStatusDiv,
    [storageScope]);
authenticator.start();

/**
 * Processes files and asset name user gave, mostly asynchronously.
 * @param {Event} e
 * @return {boolean}
 */
function submitFiles(e) {
  // prevent form's default submit action.
  e.preventDefault();
  const collectionName = document.getElementById('collectionName').value;
  const gcsListingPromise = listGCSFiles(collectionName);
  const assetPromise = maybeCreateImageCollection(collectionName);
  const listingPromise =
      assetPromise.then(() => listEEAssetFiles(collectionName));

  // Build up a dictionary of already uploaded images so we don't do extra work
  // uploading or importing, and can tell the user what to delete.
  Promise.all([gcsListingPromise, listingPromise])
      .then((list) => {
        const gcsItems = list[0];
        const eeItems = list[1];
        const fileStatuses = new Map();
        // First put all elements from GCS into map, then go over EE and
        // overwrite.
        const gcsPrefixLength = (collectionName + '/').length;
        for (const item of gcsItems) {
          fileStatuses.set(
              item.name.substr(gcsPrefixLength), FileRemoteStatus.GCS_ONLY);
        }
        const eePrefixLength =
            (earthEngineAssetBase + collectionName + '/').length;
        // assets is apparently null if there are no items.
        if (eeItems.assets) {
          for (const item of eeItems.assets) {
            const name = item.id.substring(eePrefixLength);
            const oldStatus = fileStatuses.get(name);
            if (oldStatus) {
              fileStatuses.set(name, FileRemoteStatus.PRESENT_EVERYWHERE);
            } else {
              fileStatuses.set(name, FileRemoteStatus.EE_ONLY);
            }
          }
        }
        return fileStatuses;
      })
      .then((fileStatuses) => processFiles(collectionName, fileStatuses));
  return false;
}

/**
 * Given the desired asset, and a dictionary of statuses for all already known
 * files, processes each file selected by the user and either:
 *
 *   1. Tell the user to delete the file locally if it is already in EE
 * (Status.EE_ONLY);
 *   2. Do that and delete the file from GCS if it is already in GCS as well
 * (Status.PRESENT_EVERYWHERE);
 *   3. Import the file into EE if it is already in GCS (Status.GCS_ONLY;
 *   4. Upload it to GCS and then import it from GCS into EE (Status.NEW).
 *
 * Files are uploaded and imported with illegal characters replaced by '_'. If
 * files are not unique after that transformation, that sucks.
 *
 * TODO(janakr): delete files that are PRESENT_EVERYWHERE even if not listed?
 *
 * @param {string} collectionName
 * @param {Map} fileStatuses
 */
function processFiles(collectionName, fileStatuses) {
  const files = document.getElementById('file').files;
  foundTopFiles += files.length;
  for (const file of files) {
    const mungedName = replaceEarthEngineIllegalCharacters(file.name);
    const status = fileStatuses.get(mungedName) || FileRemoteStatus.NEW;
    switch (status) {
      case FileRemoteStatus.NEW:
        uploadFileToGCS(mungedName, file, collectionName, importEEAssetFromGCS);
        break;
      case FileRemoteStatus.GCS_ONLY:
        alreadyUploadedToGCS++;
        importEEAssetFromGCS(BUCKET, collectionName, mungedName);
        break;
      case FileRemoteStatus.EE_ONLY:
        alreadyImportedToEE++;
        addFileToDelete(file.name);
        break;
      case FileRemoteStatus.PRESENT_EVERYWHERE:
        alreadyPresentEverywhere++;
        deleteGCSFile(collectionName, mungedName, file.name);
        break;
    }
    processedFiles++;
  }
}

/** See processFiles for usage. */
const FileRemoteStatus = {
  'NEW': 0,
  'GCS_ONLY': 1,
  'EE_ONLY': 2,
  'PRESENT_EVERYWHERE': 3,
};

/**
 * Uploads file to GCS, then invokes callback (to import it to EE).
 * Lovingly copied/modified from
 * https://github.com/joepin/google-cloud-storage/blob/master/public/index.html
 *
 * @param {string} name file name, ideally with a single path segment
 * @param {Blob} contents
 * @param {string} collectionName name of EE ImageCollection and parent folder
 *     in GCS
 * @param {Function} callback Will be passed the GCS bucket, asset name, and
 *     file name
 */
function uploadFileToGCS(name, contents, collectionName, callback) {
  startedUploadToGCS++;
  const fileName = encodeURIComponent(collectionName + '/' + name);
  // Use the simple media upload as per the spec here:
  // https://cloud.google.com/storage/docs/json_api/v1/how-tos/simple-upload
  const URL = mostOfUploadUrl + fileName;
  // Do the upload.
  const request = {
    method: 'POST',
    headers: gcsHeader,
    body: contents,
  };
  fetch(URL, request)
      .then((r) => r.json())
      .then((r) => {
        uploadedToGCS++;
        return r;
      })
      .catch((err) => {
        console.error(err);
        resultDiv.innerHTML += '<br>Error uploading ' + name + ': ' + err;
        throw err;
      })
      .then((result) => callback(result.bucket, collectionName, name))
      .catch((err) => {
        console.error(err);
        resultDiv.innerHTML += '<br>Error processing ' + name + ': ' + err;
      });
}

/**
 * Checks to see if asset given by collectionName is present. If not, creates it
 * and makes it world-readable.
 *
 * @param {string} collectionName Must contain only legal EE characters
 * @return {Promise<undefined>} Promise to wait for operation completion on
 */
function maybeCreateImageCollection(collectionName) {
  const assetName = earthEngineAssetBase + collectionName;
  return new Promise(
             (resolveFunction, rejectFunction) => ee.data.getAsset(
                 assetName,
                 (getResult) => {
                   if (!getResult) {
                     // TODO(janakr): this swallows any actual errors in getting
                     // asset.
                     // TODO(janakr): track if actually created to avoid
                     // unnecessary listing?
                     ee.data.createAsset(
                         {id: assetName, type: 'ImageCollection'}, assetName,
                         false, {}, (createResult, failure) => {
                           if (failure) {
                             rejectFunction(failure);
                           } else {
                             ee.data.setAssetAcl(
                                 assetName, {all_users_can_read: true},
                                 (aclResult, failure) => {
                                   if (failure) {
                                     rejectFunction(failure);
                                   } else {
                                     resolveFunction(undefined);
                                   }
                                 });
                           }
                         });
                   } else {
                     resolveFunction(undefined);
                   }
                 }))
      .catch((err) => {
        setStatusDiv(err);
        throw err;
      });
}

/**
 * Imports image into EE ImageCollection from GCS file.
 *
 * @param {string} gcsBucket
 * @param {string} collectionName
 * @param {string} name Must contain only legal EE characters
 */
function importEEAssetFromGCS(gcsBucket, collectionName, name) {
  const id = ee.data.newTaskId()[0];
  const request = {
    id: earthEnginePrefix + collectionName + '/' + name,
    tilesets: [{
      sources: [
        {primaryPath: 'gs://' + gcsBucket + '/' + collectionName + '/' + name},
      ],
    }],
  };
  ee.data.startIngestion(id, request, (task, failure) => {
    const uploadId = (task && 'taskId' in task) ? task.taskId : id;
    const tail = ' ' + name + ' to EarthEngine with task id ' + uploadId;
    if (failure) {
      resultDiv.innerHTML += '<br>Error importing ' + tail + ': ' + failure;
      return;
    }
    startedEETask++;
    if (('started' in task) && task.started === 'OK') {
      resultDiv.innerHTML += '<br>Importing' + tail;
    } else {
      resultDiv.innerHTML += '<br>Error importing' + tail;
    }
  });
}

/**
 * Lists all GCS files in a collection, to avoid uploading them again (and to
 * delete them if they are already in EE). Since a maximum of 1000 entries is
 * returned, has to do some recursive footwork.
 * @param {string} collectionName
 * @return {Promise} When resolved, contains list of items
 */
function listGCSFiles(collectionName) {
  return listGCSFilesRecursive(collectionName, null, []);
}

/**
 * Helper function. Accumulates results, issues follow-up queries with page
 * token if needed.
 * @param {string} collectionName Name of folder
 * @param {?string} nextPageToken Token for page of results to request, used
 *     when listing spans multiple pages
 * @param {List} accumulatedList All files found so far
 * @return {Promise}
 */
function listGCSFilesRecursive(collectionName, nextPageToken, accumulatedList) {
  const listUrl = BASE_LISTING_URL +
      '?prefix=' + encodeURIComponent(collectionName) +
      (nextPageToken ? '&pageToken=' + nextPageToken : '');
  return fetch(listUrl, listRequest).then((r) => r.json()).then((resp) => {
    if (!resp.items) {
      // Can happen if folder does not exist in GCS yet.
      return accumulatedList;
    }
    if (accumulatedList) {
      // Avoid push's performance/stack overflow issues for large arrays.
      for (const item of resp.items) {
        accumulatedList.push(item);
      }
    } else {
      accumulatedList = resp.items;
    }
    if (!resp.nextPageToken) {
      return accumulatedList;
    }
    return listGCSFilesRecursive(
        collectionName, resp.nextPageToken, accumulatedList);
  });
}

/**
 * Deletes a file from GCS.
 * @param {string} collectionName
 * @param {string} name
 * @param {string} originalName Name before munging, to display to user
 * @return {Promise}
 */
function deleteGCSFile(collectionName, name, originalName) {
  const deleteUrl =
      BASE_LISTING_URL + '/' + encodeURIComponent(collectionName + '/' + name);
  return fetch(deleteUrl, deleteRequest).then((resp) => {
    if (resp.ok) {
      deletedFromGCS++;
      addFileToDelete(originalName);
    } else {
      resultDiv.innerHTML +=
          '<br>Error deleting ' + name + ' from GCS: ' + resp.status;
    }
  });
}

/**
 * Lists all images under the given EE asset.
 *
 * @param {string} assetName
 * @return {Promise}
 */
function listEEAssetFiles(assetName) {
  // Pass an empty callback because it makes this return a Promise.
  return ee.data.listAssets(earthEnginePrefix + assetName, {}, () => {});
}

/**
 * Transforms all characters not allowed in EE asset paths into '_'.
 * @param {string} fileName
 * @return {string} Transformed name
 */
function replaceEarthEngineIllegalCharacters(fileName) {
  return fileName.replace(/[^A-Za-z0-9_/-]/g, '_');
}

/**
 * These variables track progress of the uploads/imports for display.
 */
let foundTopFiles = 0;
let processedFiles = 0;
let startedUploadToGCS = 0;
let alreadyUploadedToGCS = 0;
let uploadedToGCS = 0;
let alreadyImportedToEE = 0;
let alreadyPresentEverywhere = 0;
let startedEETask = 0;
let deletedFromGCS = 0;

/**
 * Sets the status of all current operations, and restarts itself half a second
 * later to do it again.
 */
function updateStatus() {
  setStatusDiv(
      'Found ' + foundTopFiles + ' files<br/>' +
      'Processed ' + processedFiles + ' files<br/>' +
      'Started upload of ' + startedUploadToGCS + ' files to GCS<br/>' +
      'Found ' + (alreadyUploadedToGCS + alreadyPresentEverywhere) +
      ' files previously uploaded to GCS<br/>' +
      'Uploaded ' + uploadedToGCS + ' files to GCS<br/>' +
      'Started EE ingestion of ' + startedEETask + ' files<br/>' +
      'Found ' + (alreadyImportedToEE + alreadyPresentEverywhere) +
      ' files previously imported to EE<br/>' +
      'Found ' + alreadyPresentEverywhere +
      ' files previously imported to EE and present in GCS<br/>' +
      'Deleted ' + deletedFromGCS + ' files from GCS<br/>');
  setTimeout(updateStatus, 500);
}

/**
 * Sets the content of the status div. For errors and overall status.
 * @param {string} contents
 */
function setStatusDiv(contents) {
  document.getElementById('status_div').innerHTML = contents;
}

const filesToDelete = [];

/**
 * Adds a file to be locally deleted, for display to user when complete.
 * @param {string} file
 */
function addFileToDelete(file) {
  filesToDelete.push(file);
  const currentText = document.getElementById('command_div').innerText;
  if (currentText) {
    document.getElementById('command_div').innerText =
        '### Error: found a file to delete (' + file +
        ') after all files should have been processed ' + currentText;
    return;
  }
  if (foundTopFiles === processedFiles &&
      alreadyPresentEverywhere === deletedFromGCS) {
    document.getElementById('command_div').innerHTML =
        '# Command to delete processed files from your machine:<br/>' +
        'rm ' + filesToDelete.join(' ');
    filesToDelete.length = 0;
  }
}

<<<<<<< HEAD

loadNavbar(() => {
  const navLeft = document.getElementById('nav-left');
  const navHeader = document.createElement('h1');
  navHeader.className = 'nav-header';
  navHeader.innerHTML = 'Add Asset';
  navLeft.appendChild(navHeader);
});
=======
loadNavbar('Add Asset');
>>>>>>> 758a0720
<|MERGE_RESOLUTION|>--- conflicted
+++ resolved
@@ -1,6 +1,6 @@
 import {Authenticator} from '../authenticate.js';
 import {eeLegacyPathPrefix, gdEePathPrefix} from '../ee_paths.js';
-import {loadNavbar} from '../navbar.js';
+import {loadNavbarWithTitle} from '../navbar.js';
 import {getDisaster} from '../resources.js';
 import TaskAccumulator from './task_accumulator.js';
 
@@ -427,15 +427,4 @@
   }
 }
 
-<<<<<<< HEAD
-
-loadNavbar(() => {
-  const navLeft = document.getElementById('nav-left');
-  const navHeader = document.createElement('h1');
-  navHeader.className = 'nav-header';
-  navHeader.innerHTML = 'Add Asset';
-  navLeft.appendChild(navHeader);
-});
-=======
-loadNavbar('Add Asset');
->>>>>>> 758a0720
+loadNavbarWithTitle('Add Asset');