<<<<<<< HEAD
const util = require('util');
const fs = require('fs');
const writeFile = util.promisify(fs.writeFile)

=======
import {expect} from 'chai';
>>>>>>> 9b2749f1
import * as firebase from 'firebase';
import {until} from 'selenium-webdriver';

import {randomString, setTimeouts, startGet} from '../lib/test_support.js';

const hackyWaitTime = 200;
const notes = 'Sphinx of black quartz, judge my vow';

// TODO(janakr): do test authentication separately. We should have a separate
// test account that writes to a test database, to avoid interacting with
// production data.
const firebaseConfig = {
  apiKey: 'AIzaSyAbNHe9B0Wo4MV8rm3qEdy8QzFeFWZERHs',
  authDomain: 'givedirectly.firebaseapp.com',
  databaseURL: 'https://givedirectly.firebaseio.com',
  projectId: 'givedirectly',
  storageBucket: '',
  messagingSenderId: '634162034024',
  appId: '1:634162034024:web:c5f5b82327ba72f46d52dd',
};

firebase.initializeApp(firebaseConfig);
const db = firebase.firestore();

describe('Integration tests for drawing polygons', function() {
  const testCookieValue = randomString();
  // Don't wait for the load, we don't need it for drawing polygons.
  const driverPromise = setUp(this, testCookieValue);
  const userShapes = db.collection('usershapes-test-' + testCookieValue);
  // Delete all polygons in the test database.
  const deleteAllRegionsInDatabase = async () => {
    await userShapes.get().then((querySnapshot) => {
      const deletePromises = [];
      querySnapshot.forEach((userDefinedRegion) => {
        deletePromises.push(userShapes.doc(userDefinedRegion.id).delete());
      });
      Promise.all(deletePromises);
    });
  };

  beforeEach(deleteAllRegionsInDatabase);
  afterEach(deleteAllRegionsInDatabase);
  // Shut down Firebase library to avoid hanging after test.
  after(() => firebase.app().delete());

  it('Draws a polygon and edits its notes', async () => {
    const driver = await driverPromise;
    startGet(driver);
    await drawPolygonAndClickOnIt(driver);
    await pressPolygonButton('edit', driver);
    await driver.findElement({className: 'notes'}).sendKeys(notes);
    await pressPolygonButton('save', driver);
    // await driver.sleep(2000);
    // let image = await driver.takeScreenshot();
    // await writeFile('screenshot.png', image, 'base64');
    await driver.findElement({xpath: '//div[.="' + notes + '"]'});
  });

  it('Draws a polygon and deletes it', async () => {
    const driver = await driverPromise;
    startGet(driver);
    await drawPolygonAndClickOnIt(driver);
    await pressPolygonButton('edit', driver);
    await driver.findElement({className: 'notes'}).sendKeys(notes);
    await pressPolygonButton('save', driver);
    await pressPolygonButtonAndReactToConfirm('delete', true, driver);
    // Polygon should be gone.
    await clickOnDrawnPolygon(driver);
    await assertExactlyPopUps(0, notes, driver);
  });

  it('Draws a polygon and almost deletes it, then deletes', async () => {
    const driver = await driverPromise;
    const getPromise = startGet(driver);
    await drawPolygonAndClickOnIt(driver);
    await pressPolygonButton('edit', driver);
    await driver.findElement({className: 'notes'}).sendKeys(notes);
    await pressPolygonButton('save', driver);
    await pressPolygonButtonAndReactToConfirm('delete', false, driver);
    // Assert still exists.
    await clickOnDrawnPolygon(driver);
    await assertExactlyPopUps(1, notes, driver);
    // TODO(#18): wait for a notification that all writes have completed instead
    // of a hardcoded wait.
    await driver.sleep(1000);
    // Make sure page started loading, at least.
    await getPromise;
    await loadPage(driverPromise);
    // Polygon is still there.
    await clickOnDrawnPolygon(driver);
    await assertExactlyPopUps(1, notes, driver);

    await pressPolygonButtonAndReactToConfirm('delete', false, driver);
    // Polygon is still there.
    await clickOnDrawnPolygon(driver);
    await pressPolygonButtonAndReactToConfirm('delete', true, driver);
    // Polygon should be gone.
    await clickOnDrawnPolygon(driver);
    await assertExactlyPopUps(0, notes, driver);
    await driver.sleep(1000);
    await loadPage(driverPromise);
    // Polygon is gone.
    await clickOnDrawnPolygon(driver);
    await assertExactlyPopUps(0, notes, driver);
  });

  it('Draws a polygon, clicks it, closes its info box', async () => {
    const driver = await driverPromise;
    startGet(driver);
    await drawPolygonAndClickOnIt(driver);
    await pressPolygonButton('edit', driver);
    await driver.findElement({className: 'notes'}).sendKeys(notes);
    await pressPolygonButton('save', driver);
    await pressPolygonButton('close', driver);
    // element is still there, just hidden
    await assertExactlyPopUps(1, notes, driver);
    const isVisible =
        await driver.findElement({xpath: '//div[.="' + notes + '"]'})
            .isDisplayed();
    expect(isVisible).to.be.false;
  });

  it('Draws a polygon, almost closes while editing', async () => {
    const driver = await driverPromise;
    startGet(driver);
    await drawPolygonAndClickOnIt(driver);
    await pressPolygonButton('edit', driver);
    await driver.findElement({className: 'notes'}).sendKeys(notes);
    await pressPolygonButtonAndReactToConfirm('close', false, driver);
    await pressPolygonButton('save', driver);
    const isVisible =
        await driver.findElement({xpath: '//div[.="' + notes + '"]'})
            .isDisplayed();
    expect(isVisible).to.be.true;
  });

  it('Draws a polygon, closes while editing', async () => {
    const driver = await driverPromise;
    startGet(driver);
    await drawPolygonAndClickOnIt(driver);
    await pressPolygonButton('edit', driver);
    await driver.findElement({className: 'notes'}).sendKeys(notes);
    await pressPolygonButton('save', driver);
    await pressPolygonButton('edit', driver);
    await driver.findElement({className: 'notes'}).sendKeys('blahblahblah');
    await pressPolygonButtonAndReactToConfirm('close', true, driver);
    // element is still there, just hidden
    await assertExactlyPopUps(1, notes, driver);
    const isVisible =
        await driver.findElement({xpath: '//div[.="' + notes + '"]'})
            .isDisplayed();
    expect(isVisible).to.be.false;
  });

  it('Tests hiding functionality', async () => {
    const driver = await driverPromise;
    startGet(driver);
    // Draw a polygon and verify that it goes away when box is unchecked.
    await drawPolygonAndClickOnIt(driver);
    await pressPolygonButton('edit', driver);
    await driver.findElement({className: 'notes'}).sendKeys(notes);
    await pressPolygonButton('save', driver);
    await assertNotesVisibleStatus(true, driver);
    await assertUserFeaturesCheckboxCheckedStatus(true, driver);
    await driver.findElement({id: 'user features-checkbox'}).click();
    await assertUserFeaturesCheckboxCheckedStatus(false, driver);
    await assertNotesVisibleStatus(false, driver);
    // Notes is invisible even if we click on the polygon, so it's really gone.
    // Use an offset because there's some weirdness around selecting block
    // groups that then suppress clicks.
    await clickOnDrawnPolygon(driver, -10);
    await assertNotesVisibleStatus(false, driver);

    // Check box again and verify that notes box can now be brought up.
    await driver.findElement({id: 'user features-checkbox'}).click();
    await assertUserFeaturesCheckboxCheckedStatus(true, driver);
    // Notes not visible yet.
    await assertNotesVisibleStatus(false, driver);
    await clickOnDrawnPolygon(driver);
    await assertNotesVisibleStatus(true, driver);

    // Try to hide user features in the middle of editing: will fail.
    await pressPolygonButton('edit', driver);
    await driver.findElement({id: 'user features-checkbox'})
        .click()
        .then(async () => {
          await driver.wait(until.alertIsPresent());
          await driver.switchTo().alert().accept();
        });
    await assertUserFeaturesCheckboxCheckedStatus(true, driver);
    // Confirm that save is still around to be pressed.
    await pressPolygonButton('save', driver);

    // After a save, the hide is successful.
    await driver.findElement({id: 'user features-checkbox'}).click();
    await assertUserFeaturesCheckboxCheckedStatus(false, driver);

    // With the box unchecked, draw a new polygon, below the first one, and set
    // its notes, but don't finish editing.
    await drawPolygonAndClickOnIt(driver, 50);
    await pressPolygonButton('edit', driver);
    await driver.findElement({className: 'notes'}).sendKeys('new notes');
    // Try to re-check the box. It will fail because we're editing.
    await driver.findElement({id: 'user features-checkbox'})
        .click()
        .then(async () => {
          await driver.wait(until.alertIsPresent());
          await driver.switchTo().alert().accept();
        });
    await assertUserFeaturesCheckboxCheckedStatus(false, driver);

    // Save the new notes and check the box, this time it succeeds.
    await pressPolygonButton('save', driver);
    await driver.findElement({id: 'user features-checkbox'}).click();
    await assertUserFeaturesCheckboxCheckedStatus(true, driver);

    // We can click on the old polygon and view its notes,
    await clickOnDrawnPolygon(driver);
    await assertNotesVisibleStatus(true, driver, notes);
    // And the new polygon and view its notes.
    await clickOnDrawnPolygon(driver, 50);
    await assertNotesVisibleStatus(true, driver, 'new notes');

    // Now hide both polygons, and verify that they're really gone.
    await driver.findElement({id: 'user features-checkbox'}).click();
    await assertUserFeaturesCheckboxCheckedStatus(false, driver);
    await assertNotesVisibleStatus(false, driver, notes);
    await assertNotesVisibleStatus(false, driver, 'new notes');
    await clickOnDrawnPolygon(driver, 50);
    await assertNotesVisibleStatus(false, driver, 'new notes');
  });
});

/**
 * Visit page, draw a new polygon on the map, click inside it.
 * @param {WebDriver} driver
 * @param {number} offset Number to add to y coordinate (shifting down).
 * */
async function drawPolygonAndClickOnIt(driver, offset = 0) {
  await driver.findElement({css: '[title="Draw a shape"]'}).click();
  const mapPromise = driver.findElement({className: 'map'});
  await driver.actions()
      .move({x: -100, y: -50 + offset, origin: mapPromise})
      .click()
      .pause(hackyWaitTime)
      .move({x: 100, y: -50 + offset, origin: mapPromise})
      .click()
      .pause(hackyWaitTime)
      .move({x: 0, y: -100 + offset, origin: mapPromise})
      .click()
      .pause(hackyWaitTime)
      .move({x: -100, y: -50 + offset, origin: mapPromise})
      .click()
      .perform();
  await driver.findElement({css: '[title="Stop drawing"]'}).click();
  await driver.sleep(hackyWaitTime);
  // click to trigger pop up.
  await clickOnDrawnPolygon(driver, offset);
}

/**
 * Click on the map inside the test-drawn polygon to trigger a pop-up if it's
 * there.
 * @param {WebDriver} driver
 * @param {number} offset Number to add to y coordinate (shifting down).
 */
async function clickOnDrawnPolygon(driver, offset = 0) {
  await driver.actions()
      .move({
        x: 0,
        y: -90 + offset,
        origin: driver.findElement({className: 'map'}),
      })
      .click()
      .perform();
}

/**
 * Clicks a non-hidden button inside the map with the given text.
 * @param {string} button text of html button we want to click
 * @param {WebDriver} driver
 * @return {Promise} promise to wait for
 */
function pressPolygonButton(button, driver) {
  return driver
      .findElement({
        xpath: '//button[.="' + button +
            '" and not(ancestor::div[contains(@style,"visibility: hidden")])]',
      })
      .click();
}

/**
 * Clicks a button inside the map with the given text that triggers a confirm
 * dialog, then accepts/rejects the dialog.
 * @param {string} button text of html button we want to click
 * @param {boolean} accept whether or not to accept the confirmation.
 * @param {WebDriver} driver
 * @return {Promise} promise to wait on
 */
function pressPolygonButtonAndReactToConfirm(button, accept, driver) {
  return pressPolygonButton(button, driver).then(() => {
    const waitPromise = driver.wait(until.alertIsPresent());
    if (accept) {
      return waitPromise.then(() => driver.switchTo().alert().accept());
    } else {
      return waitPromise.then(() => driver.switchTo().alert().dismiss());
    }
  });
}
/**
 * Asserts that a div with innerHtml notes is found exactly
 * expectedFound times.
 *
 * @param {Number} expectedFound how many divs with notes param expected
 * @param {String} notes contents to look for
 * @param {WebDriver} driver
 */
async function assertExactlyPopUps(expectedFound, notes, driver) {
  await driver.manage().setTimeouts({implicit: 0});
  const elts = await driver.findElements({xpath: '//div[.="' + notes + '"]'});
  expect(elts).has.length(expectedFound);
  await setTimeouts(driver);
}

/**
 * Asserts that the given notes have the given visibility.
 *
 * @param {boolean} visible
 * @param {WebDriver} driver
 * @param {string} expectedNotes defaults to the global notes
 */
async function assertNotesVisibleStatus(
    visible, driver, expectedNotes = notes) {
  const value =
      await driver.findElement({xpath: '//div[.="' + expectedNotes + '"]'})
          .isDisplayed();
  expect(value).to.eq(visible);
}

/**
 * Asserts that the user features checkbox is checked or not.
 *
 * @param {boolean} checked
 * @param {WebDriver} driver
 */
async function assertUserFeaturesCheckboxCheckedStatus(checked, driver) {
  const status =
      await driver.findElement({id: 'user features-checkbox'}).isSelected();
  expect(status).to.equal(checked);
}<|MERGE_RESOLUTION|>--- conflicted
+++ resolved
@@ -1,11 +1,4 @@
-<<<<<<< HEAD
-const util = require('util');
-const fs = require('fs');
-const writeFile = util.promisify(fs.writeFile)
-
-=======
 import {expect} from 'chai';
->>>>>>> 9b2749f1
 import * as firebase from 'firebase';
 import {until} from 'selenium-webdriver';
 
@@ -58,9 +51,6 @@
     await pressPolygonButton('edit', driver);
     await driver.findElement({className: 'notes'}).sendKeys(notes);
     await pressPolygonButton('save', driver);
-    // await driver.sleep(2000);
-    // let image = await driver.takeScreenshot();
-    // await writeFile('screenshot.png', image, 'base64');
     await driver.findElement({xpath: '//div[.="' + notes + '"]'});
   });
 
