import * as Authenticate from '../../../docs/authenticate.js';
import {getCheckBoxRowId} from '../../../docs/checkbox_util.js';
import {mapContainerId} from '../../../docs/dom_constants.js';
import * as ErrorLibrary from '../../../docs/error.js';
import * as FirestoreDocument from '../../../docs/firestore_document.js';
import {getUserFeatures} from '../../../docs/firestore_document.js';
import * as Loading from '../../../docs/loading.js';
import {initializeAndProcessUserRegions} from '../../../docs/polygon_draw.js';
import {cyQueue} from '../../support/commands.js';
import {loadScriptsBeforeForUnitTests} from '../../support/script_loader.js';
import {createGoogleMap} from '../../support/test_map.js';

describe('Tests for polygon_draw.js with Firebase issues', () => {
  loadScriptsBeforeForUnitTests('firebase', 'jquery', 'jquery-ui', 'maps');

  let loadingStartedStub;
  let loadingFinishedStub;
  beforeEach(() => {
    loadingStartedStub =
        cy.stub(Loading, 'addLoadingElement').withArgs(mapContainerId);
    loadingFinishedStub =
        cy.stub(Loading, 'loadingElementFinished').withArgs(mapContainerId);
  });

  afterEach(() => {
    expect(loadingStartedStub).to.be.calledOnce;
    expect(loadingFinishedStub).to.be.calledOnce;
  });

  it('Unauthenticated Firestore displays error, disables row', () => {
    const errorStub =
        cy.stub(ErrorLibrary, 'showError')
            .withArgs('Viewing as public, private data not available', null);
    const signInStub = cy.stub(Authenticate, 'reloadWithSignIn');
    cy.wrap(firebase.auth().signOut());
    setUpDocumentAndReturnMap().then(
        (map) => initializeAndProcessUserRegions(
<<<<<<< HEAD
            map, Promise.resolve({data: () => ({assetData: {}})}),
            getUserFeatures()));
=======
            map, Promise.resolve({scoreAssetCreationParameters: {}})));
>>>>>>> de51e12d
    cy.get('[title="Draw a shape"]').should('not.exist');
    cy.get('#' + getCheckBoxRowId('user-features'))
        .should('have.css', 'text-decoration')
        .and('contains', 'line-through')
        .then(() => expect(errorStub).to.be.calledOnce);
    cy.get('#' + getCheckBoxRowId('user-features')).children('input').click();
    const alertText =
        'Sign in to authorized account to view user-drawn features';
    cy.get('div').contains(alertText);
    cy.get('button').contains('Close').click();
    cy.get('div').contains(alertText).should('not.exist');
    cy.get('#' + getCheckBoxRowId('user-features')).children('label').click();
    cy.get('div').contains(alertText).then(
        () => expect(signInStub).to.not.be.called);
    cy.get('button').contains('Sign in').click().then(
        () => expect(signInStub).to.be.calledOnce);
    // If this test fails before this line, we won't reinstate Firebase login,
    // but at least in normal operation our signing out won't have caused
    // problems.
    cyQueue(() => firebase.auth().signInWithCustomToken(firestoreCustomToken));
  });

  it('Different error causes generic message', () => {
    const errorStub =
        cy.stub(ErrorLibrary, 'showError')
            .withArgs(
                Cypress.sinon.match.any,
                'Error retrieving user-drawn features. Try refreshing page');
    const error = new Error();
    error.code = 'not a code we know';
    const getFirestoreStub =
        cy.stub(FirestoreDocument, 'userFeatures').throws(error);
    setUpDocumentAndReturnMap()
        .then(
            (map) => initializeAndProcessUserRegions(
<<<<<<< HEAD
                map, Promise.resolve({data: () => ({assetData: {}})}),
                getUserFeatures()))
=======
                map, Promise.resolve({scoreAssetCreationParameters: {}})))
>>>>>>> de51e12d
        .then(() => {
          expect(getFirestoreStub).to.be.calledOnce;
          expect(errorStub).to.be.calledOnce;
        });
    cy.get('[title="Draw a shape"]').should('not.exist');
    cy.get('#' + getCheckBoxRowId('user-features'))
        .should('have.css', 'text-decoration')
        .and('contains', 'line-through');
  });

  it('Initial Firebase error just throws', () => {
    const errorStub = cy.stub(ErrorLibrary, 'showError');
    const error = new Error('bork');
    cy.wrap(initializeAndProcessUserRegions(
                null, Promise.reject(error), getUserFeatures())
                .catch((err) => expect(err).to.equal(error)))
        .then(() => expect(errorStub).to.not.be.called);
    cy.get('[title="Draw a shape"]').should('not.exist');
  });

  /**
   * Sets up minimal document for polygon_draw initialization (Google Map and
   * div corresponding to user features checkbox). Also stubs out `document`
   * functions enough to fool jQuery.
   * @return {Cypress.Chainable<google.maps.Map>}
   */
  function setUpDocumentAndReturnMap() {
    let map;
    // Create map first, otherwise it covers the div below.
    createGoogleMap().then((mapResult) => map = mapResult);
    return cy.document().then((doc) => {
      const div = doc.createElement('div');
      div.id = getCheckBoxRowId('user-features');
      const checkbox = doc.createElement('input');
      checkbox.type = 'checkbox';
      checkbox.id = 'checkbox-id';
      div.appendChild(checkbox);
      const label = doc.createElement('label');
      label.innerHTML = 'User features';
      label.htmlFor = checkbox.id;
      div.appendChild(label);
      doc.body.appendChild(div);
      cy.stub(document, 'getElementById')
          .callsFake((id) => doc.getElementById(id));
      cy.stub(document.body, 'appendChild')
          .callsFake((elt) => doc.body.appendChild(elt));
      return map;
    });
  }
});<|MERGE_RESOLUTION|>--- conflicted
+++ resolved
@@ -35,12 +35,7 @@
     cy.wrap(firebase.auth().signOut());
     setUpDocumentAndReturnMap().then(
         (map) => initializeAndProcessUserRegions(
-<<<<<<< HEAD
-            map, Promise.resolve({data: () => ({assetData: {}})}),
-            getUserFeatures()));
-=======
-            map, Promise.resolve({scoreAssetCreationParameters: {}})));
->>>>>>> de51e12d
+            map, Promise.resolve({scoreAssetCreationParameters: {}}), getUserFeatures()));
     cy.get('[title="Draw a shape"]').should('not.exist');
     cy.get('#' + getCheckBoxRowId('user-features'))
         .should('have.css', 'text-decoration')
@@ -76,12 +71,7 @@
     setUpDocumentAndReturnMap()
         .then(
             (map) => initializeAndProcessUserRegions(
-<<<<<<< HEAD
-                map, Promise.resolve({data: () => ({assetData: {}})}),
-                getUserFeatures()))
-=======
-                map, Promise.resolve({scoreAssetCreationParameters: {}})))
->>>>>>> de51e12d
+                map, Promise.resolve({scoreAssetCreationParameters: {}}), getUserFeatures()))
         .then(() => {
           expect(getFirestoreStub).to.be.calledOnce;
           expect(errorStub).to.be.calledOnce;
