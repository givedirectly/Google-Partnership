export {
  colorMap,
  createStyleFunction,
  LayerType,
};

const LayerType = {
  FEATURE: 0,
  FEATURE_COLLECTION: 1,
  IMAGE: 2,
  IMAGE_COLLECTION: 3,
<<<<<<< HEAD
  KML: 4,
=======
  MAP_TILES: 4,
>>>>>>> b327d47a
};
Object.freeze(LayerType);

/**
 * Creates the style function for the given properties. Caller should cache to
 * avoid recomputing every time.
 * @param {Object} colorFunctionProperties
 * @return {Function}
 */
function createStyleFunction(colorFunctionProperties) {
  let styleFunction;
  if (colorFunctionProperties['single-color']) {
    const color = colorMap.get(colorFunctionProperties['single-color']);
    styleFunction = () => color;
  } else {
    const continuous = colorFunctionProperties['continuous'];
    const field = colorFunctionProperties['field'];
    const opacity = colorFunctionProperties['opacity'];
    styleFunction = continuous ?
        createContinuousFunction(
            field, opacity, colorFunctionProperties['min'],
            colorFunctionProperties['max'],
            colorFunctionProperties['base-color']) :
        createDiscreteFunction(
            field, opacity, colorFunctionProperties['colors']);
  }
  return styleFunction;
}

/**
 * Creates a continuous color function for a feature collection from the given
 * base color to white.
 *
 * @param {String} field property whose value is used to determine color
 * @param {number} opacity
 * @param {number} minVal minVal of {@param field}
 * @param {number} maxVal maxVal of {@param field}
 * @param {String} color base color
 * @return {Function}
 */
function createContinuousFunction(field, opacity, minVal, maxVal, color) {
  const colorRgb = colorMap.get(color);
  const white = colorMap.get('white');
  return (feature) => {
    const value = feature['properties'][field];
    const rgba = [];
    for (let i = 0; i < 3; i++) {
      rgba.push(
          ((colorRgb[i] * (value - minVal)) + (white[i] * (maxVal - value))) /
          2);
    }
    rgba.push(opacity);
    return rgba;
  };
}

/**
 * Creates a discrete color function for a feature collection.
 * @param {String} field property whose value is used to determine color
 * @param {number} opacity
 * @param {Map<String, String>} colors field value:color (e.g. 'minor-damage':
 *     'red')
 * @return {Function}
 */
function createDiscreteFunction(field, opacity, colors) {
  // TODO: allow for a default color if field value color isn't specified.
  return (feature) => {
    const color = colors[feature['properties'][field]];
    const rgba = colorMap.get(color);
    rgba.push(opacity);
    return rgba;
  };
}

const colorMap = new Map([
  ['red', [255, 0, 0]],
  ['orange', [255, 140, 0]],
  ['yellow', [255, 255, 0]],
  ['green', [0, 255, 0]],
  ['blue', [0, 0, 255]],
  ['purple', [128, 0, 128]],
  ['black', [0, 0, 0]],
  ['white', [255, 255, 255]],
]);<|MERGE_RESOLUTION|>--- conflicted
+++ resolved
@@ -9,11 +9,8 @@
   FEATURE_COLLECTION: 1,
   IMAGE: 2,
   IMAGE_COLLECTION: 3,
-<<<<<<< HEAD
-  KML: 4,
-=======
   MAP_TILES: 4,
->>>>>>> b327d47a
+  KML: 5,
 };
 Object.freeze(LayerType);
 
