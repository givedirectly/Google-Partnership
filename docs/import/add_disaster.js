--- conflicted
+++ resolved
@@ -1,6 +1,6 @@
 import {eeStatePrefixLength, legacyStateDir} from '../ee_paths.js';
 import {getFirestoreRoot} from '../firestore_document.js';
-import {loadNavbar} from '../navbar.js';
+import {loadNavbarWithTitle} from '../navbar.js';
 
 export {enableWhenReady, toggleState};
 // Visible for testing
@@ -329,14 +329,4 @@
       .prop('id', innerTextAndValue);
 }
 
-<<<<<<< HEAD
-loadNavbar(() => {
-  const navLeft = document.getElementById('nav-left');
-  const navHeader = document.createElement('h1');
-  navHeader.className = 'nav-header';
-  navHeader.innerHTML = 'Add Disaster';
-  navLeft.appendChild(navHeader);
-});
-=======
-loadNavbar('Add Disaster');
->>>>>>> 758a0720
+loadNavbarWithTitle('Add Disaster');