--- conflicted
+++ resolved
@@ -34,8 +34,7 @@
  */
 function setDisasterAndLayers(layers) {
   const currentDisaster = '2005-fall';
-<<<<<<< HEAD
-  disasterData.set(currentDisaster, {layers: layers});
+  disasterData.set(currentDisaster, {layerArray: layers});
   setDisaster(currentDisaster);
 }
 
@@ -45,10 +44,6 @@
  */
 function setDisaster(disaster) {
   window.localStorage.setItem('disaster', disaster);
-=======
-  disasterData.set(currentDisaster, {layerArray: layers});
-  window.localStorage.setItem('disaster', currentDisaster);
->>>>>>> a86f451e
 }
 
 /**
