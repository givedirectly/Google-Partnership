--- conflicted
+++ resolved
@@ -9,22 +9,9 @@
 // 2 tasks: EE authentication, page load. Firebase is taken care of by Promise,
 // but enableWhenReady can do some work even before that.
 const taskAccumulator =
-<<<<<<< HEAD
-    new TaskAccumulator(3, () => enableWhenReady(firebaseDataPromise));
-
-// TODO: EarthEngine processing can start even before Firebase authentication
-//  happens, based on the locally stored current disaster. The only processing
-//  we could do would be to list all assets in the disaster folder, but that
-//  seems useful. When we start doing that, we can kick that off in
-//  enableWhenReady and condition remaining work on the Firebase promise
-//  completing.
-const firebaseAuthPromise = Authenticator.trackEeAndFirebase(taskAccumulator)
-                                .then(() => taskAccumulator.taskCompleted());
-=======
     new TaskAccumulator(2, () => enableWhenReady(firebaseDataPromise));
 
 const firebaseAuthPromise = Authenticator.trackEeAndFirebase(taskAccumulator);
->>>>>>> 1b74b0a4
 const firebaseDataPromise = firebaseAuthPromise.then(getDisastersData);
 
 $(() => {
