import createMap from './create_map.js';
import drawTable from './draw_table.js';

export {geoidTag, priorityTag, snapTag, zero};
export {updatePriorityLayer as default};

/**
<<<<<<< HEAD
 * Initializes a new overlay and adds it to the map if it's supposed to be
 * visible by default (assets is source of truth).
 *
 * @param layerId
 * @param assetName
 * @param index {int}
 * @param display {boolean}
 * @return {ee.MapLayerOverlay}
 */
function newOverlayFromId(layerId, assetName, index, display) {
  // create overlay
=======
 * Adds an EarthEngine layer (from EEObject.getMap()) to the given Google Map
 * and returns the "overlay" that was added, in case the caller wants to add
 * callbacks or similar to that overlay.
 *
 * @param {ee.Element} map
 * @param {Object} layerId
 * @param {string} layerName
 * @return {ee.MapLayerOverlay}
 */
function addLayerFromId(map, layerId, layerName) {
>>>>>>> 921d3525
  const overlay = new ee.MapLayerOverlay(
      'https://earthengine.googleapis.com/map', layerId.mapid, layerId.token,
      {});
  map.overlayMapTypes.setAt(index, overlay);
  return overlay;
}

<<<<<<< HEAD
// Asynchronous wrapper for newOverlayFromId that calls getMap() with a callback
// to avoid blocking on the result.
function newOverlay(layer, assetName, index) {
=======
/**
 * Asynchronous wrapper for addLayerFromId that calls getMap() with a callback
 * to avoid blocking on the result.
 *
 * @param {google.maps.Map} map
 * @param {ee.Element} layer
 * @param {string} layerName
 */
function addLayer(map, layer, layerName) {
>>>>>>> 921d3525
  layer.getMap({
    callback: function(layerId, failure) {
      if (layerId) {
        newOverlayFromId(layerId, assetName, index);
      } else {
        // TODO: if there's an error, disable checkbox.
        createError('getting id')(failure);
      }
    },
  });
}

/**
<<<<<<< HEAD
 * Runs through asset map, for those that we auto-display on page load, creates
 * overlays and displays. Also populates the layerMap.
 *
 * @param map {google.maps.Map} main map
 */
function initializeAssetLayers(map) {
  // This is the standard way to iterate over a dictionary according to
  // https://stackoverflow.com/questions/34448724/iterating-over-a-dictionary-in-javascript
  Object.keys(assets).forEach(function(assetName, index) {
    // TODO(juliexxia): generalize for ImageCollections (and Features/Images?)
    if (assets[assetName]) {
      newOverlay(
          ee.FeatureCollection(assetName), assetName, index, assets[assetName]);
      layerMap[assetName] = new LayerMapValue(overlay, index, true);
    } else {
      layerMap[assetName] = new LayerMapValue(null, index, false);
    }
  });
}

/**
 * Creates and displays overlay for priority + add layerMap entry. The priority
 * layer sits at the index of (# regular assets) i.e. the last index. Once we
 * add dynamically addable layers, it might be easier book keeping to have
 * priority sit at index 0, but having it last ensures it displays on top.
 *
 * @param map {google.maps.Map} main map
 * @param layer {FeatureCollection} the computed priority features
 */
function initializePriorityLayer(map, layer) {
  newOverlay(layer.style({styleProperty: 'style'}), priorityLayerName, priorityIndex);
}

/**
 * Hides the given overlay on the map and marks it not displayed in layerMap.
 */
function removeLayer(map, assetName) {
  map.overlayMapTypes.setAt(layerMap[assetName].index, null);
  layerMap[assetName].displayed = false;
=======
 * Remove layerName from the map.
 *
 * @param {google.maps.Map} map
 * @param {string} layerName
 */
function removeLayer(map, layerName) {
  const index = layerIndexMap.get(layerName);
  if (typeof index !== 'undefined') {
    map.overlayMapTypes.removeAt(index);
  }
>>>>>>> 921d3525
}

const damageLevels = ee.List(['NOD', 'UNK', 'AFF', 'MIN', 'MAJ', 'DES']);
// Initialized lazily, after ee.initialize() creates necessary function.
let damageScales = null;
const zero = ee.Number(0);
const priorityDisplayCap = ee.Number(99);
// TODO(janakr): this number probably needs to be user-adjusted, based on
// dataset.
const scalingFactor = ee.Number(100);
const geoidTag = 'GEOID';
const priorityTag = 'PRIORITY';
const snapTag = 'SNAP PERCENTAGE';

<<<<<<< HEAD
// Dictionary of known assets -> whether they should be displayed by default
const assets = {
  'users/janak/FEMA_Damage_Assessments_Harvey_20170829': true
};
let priorityIndex = Object.keys(assets).length;
// Keep a map of asset name -> overlay, index, display status. Overlays are
// lazily generated so pre-known assets that aren't supposed to display by default
// will have an entry in this map, but the LayerMapValue will have a null
// overlay field until we do want to display it.
// Currently assume we're only working with one map.
const layerMap = {};
const priorityLayerName = 'priority';

/**
 * Values of layerMap
 *
 * @constructor
 * @param {MapType} overlay - the actual layer
 * @param {int} index - position in list of assets (does not change)
 * @param {boolean} displayed - whether the layer is currently displayed
 */
function LayerMapValue(overlay, index, displayed) {
  this.overlay = overlay;
  // index in map.overlayMapTypes (-1 if not displayed right now);
  this.index = index;
  this.displayed = displayed;
}
=======
// Keep a map of layer name to array position in overlayMapTypes for easy
// removal
const layerIndexMap = new Map();
const priorityLayerName = 'priority';
const femaDamageLayerId = 'fema';
>>>>>>> 921d3525

/**
 * Processes a feature corresponding to a geographic area and returns a new one,
 * with just the GEOID and PRIORITY properties set, and a style attribute that
 * sets the color/opacity based on the priority, with all priorities past 99
 * equally opaque.
 *
 * @param {ee.Feature} feature
 * @param {ee.Number} scalingFactor multiplies the raw priority, it can be
 *     adjusted to make sure that the values span the desired range of ~0 to
 * ~100.
 * @param {number} povertyThreshold  used to filter out areas that are not poor
 *     enough (as determined by the areas SNAP and TOTAL properties).
 *
 * @return {ee.Feature}
 */
function colorAndRate(feature, scalingFactor, povertyThreshold) {
  const rawRatio = ee.Number(feature.get('SNAP')).divide(feature.get('TOTAL'));
  const priority =
      ee.Number(ee.Algorithms.If(
                    rawRatio.lte(povertyThreshold), zero,
                    ee.Number(damageLevels
                                  .map(function(type) {
                                    return ee.Number(damageScales.get(type))
                                        .multiply(feature.get(type));
                                  })
                                  .reduce(ee.Reducer.sum()))
                        .divide(feature.get('BUILDING_COUNT'))))
          .multiply(scalingFactor)
          .round();
  return ee
      .Feature(feature.geometry(), ee.Dictionary([
        geoidTag,
        feature.get(geoidTag),
        priorityTag,
        priority,
        snapTag,
        rawRatio,
      ]))
      .set({
        style: {color: priority.min(priorityDisplayCap).format('ff00ff%02d')},
      });
}

/**
 * @param {ee.FeatureCollection} joinedData
 * @param {ee.Number} scale
 * @param {number} povertyThreshold
 * @return {ee.FeatureCollection}
 */
function processJoinedData(joinedData, scale, povertyThreshold) {
  return joinedData.map(function(feature) {
    return colorAndRate(feature, scale, povertyThreshold);
  });
}

// The base Google Map, Initialized lazily to ensure doc is ready
let map = null;
const joinedSnap =
    ee.FeatureCollection('users/janak/texas-snap-join-damage-with-buildings');

<<<<<<< HEAD
// Removes the current score overlay on the map (if there is one).
// Reprocesses scores with new povertyThreshold , overlays new score layer
// and redraws table .
function updatePriorityLayer(povertyThreshold) {
=======
/**
 * Removes the current score overlay on the map (if there is one).
 * Reprocesses scores with new povertyThreshold, overlays new score layer
 * and redraws table.
 *
 * @param {number}povertyThreshold
 */
function updatePovertyThreshold(povertyThreshold) {
>>>>>>> 921d3525
  removeLayer(map, priorityLayerName);

  const processedData =
      processJoinedData(joinedSnap, scalingFactor, povertyThreshold);
<<<<<<< HEAD
  initializePriorityLayer(map, processedData);
  google.charts.setOnLoadCallback(
      () => drawTable(processedData, povertyThreshold));
}

// Main function that processes the data (FEMA damage, SNAP) and
// creates/populates the map and table with a new poverty threshold.
function run() {
  damageScales = ee.Dictionary.fromLists(damageLevels, [0, 0, 1, 1, 2, 3]);

  createAssetCheckboxes();
  initializeAssetLayers(map);
  const defaultPovertyThreshold = 0.3;
  const processedData =
      processJoinedData(joinedSnap, scalingFactor, defaultPovertyThreshold);
  initializePriorityLayer(map, processedData);
  google.charts.setOnLoadCallback(
      () => drawTable(processedData, defaultPovertyThreshold));
=======
  addLayer(map, processedData.style({styleProperty: 'style'}), priorityLayerName);
  drawTable(processedData);
}

// Dictionary of known assets -> whether they should be displayed by default
// TODO(juliexxia): don't initially display assets that have false values here.
const assets = {'users/janak/FEMA_Damage_Assessments_Harvey_20170829': true};

/**
 * Main function that processes the data (FEMA damage, SNAP) and
 * creates/populates the map and table with a new poverty threshold.
 *
 * @param {number} povertyThreshold
 */
function run(povertyThreshold) {
  damageScales = ee.Dictionary.fromLists(damageLevels, [0, 0, 1, 1, 2, 3]);
  const damage = ee.FeatureCollection(
      'users/janak/FEMA_Damage_Assessments_Harvey_20170829');
  addLayer(map, damage, femaDamageLayerId);
  updatePovertyThreshold(povertyThreshold);

  createAssetCheckboxes();
>>>>>>> 921d3525
}

function createAssetCheckboxes() {
  // TODO: these probably shouldn't just sit at the bottom of the page - move to
  // a better place.
<<<<<<< HEAD
  // TODO(juliexxia): add events on click.
  Object.keys(assets).forEach(assetName => createNewCheckbox(assetName));
  createNewCheckbox('priority');
}

function createNewCheckbox(assetName) {
  const newBox = document.createElement('input');
  newBox.type = 'checkbox';
  newBox.id = assetName;
  document.body.appendChild(newBox);
  const label = document.createElement('label');
  label.for = assetName;
  label.innerHTML = assetName;
  document.body.appendChild(label);
=======
  // TODO: add events on click.
  Object.keys(assets).forEach(assetName => createNewCheckbox(assetName));
  createNewCheckbox(priorityLayerName);
>>>>>>> 921d3525
}

function createNewCheckbox(assetName) {
  let newBox = document.createElement('input');
  newBox.type = 'checkbox';
  newBox.id = assetName;
  document.body.appendChild(newBox);
  let label = document.createElement('label');
  label.for = assetName;
  label.innerHTML = assetName;
  document.body.appendChild(label);
}

/**
 * Runs immediately (before document may have fully loaded). Adds a hook so that
 * when the document is loaded, Google Map is initialized, and on successful
 * login, EE data is overlayed.
 */
function setup() {
  // The client ID from the Google Developers Console.
  // TODO(#13): This is from janakr's console. Should use one for GiveDirectly.
  // eslint-disable-next-line no-unused-vars
  const CLIENT_ID = '634162034024-oodhl7ngkg63hd9ha9ho9b3okcb0bp8s' +
      '.apps.googleusercontent.com';
  // TODO(#13): This is from juliexxia's console. Should use one for
  // GiveDirectly. Also, this client id has not been properly configured yet.
  // const CLIENT_ID =
  // '628350592927-tmcoolr3fv4mdbodurhainqobc6d6ibd.apps.googleusercontent.com';

  google.charts.load('current', {packages: ['table', 'controls']});

  $(document).ready(function() {
    map = createMap();

    const runOnSuccess = function() {
      ee.initialize(
<<<<<<< HEAD
          /*opt_baseurl=*/ null, /*opt_tileurl=*/ null, () => run(),
          createError('initializing EE'));
=======
          /* opt_baseurl=*/ null, /* opt_tileurl=*/ null,
          () => run(defaultPovertyThreshold), createError('initializing EE'));
>>>>>>> 921d3525
    };

    // Shows a button prompting the user to log in.
    // eslint-disable-next-line no-unused-vars
    const onImmediateFailed = function() {
      $('.g-sign-in').removeClass('hidden');
      $('.output').text('(Log in to see the result.)');
      $('.g-sign-in .button').click(function() {
        ee.data.authenticateViaPopup(function() {
          // If the login succeeds, hide the login button and run the analysis.
          $('.g-sign-in').addClass('hidden');
          runOnSuccess();
        });
      });
    };

    // Attempt to authenticate using existing credentials.
    // TODO(#21): Fix buggy authentification.
    // ee.data.authenticate(
    //     CLIENT_ID,
    //     runOnSuccess,
    //     createError('authenticating'),
    //     null,
    //     onImmediateFailed);
    runOnSuccess();
  });
}

/**
 * Simple function that returns a lambda to print an error to console.
 *
 * @param {string} message
 * @return {Function}
 */
function createError(message) {
  // TODO(janakr): use some standard error library?
  return (error) => console.error('Error ' + message + ': ' + error);
}

setup();<|MERGE_RESOLUTION|>--- conflicted
+++ resolved
@@ -5,19 +5,6 @@
 export {updatePriorityLayer as default};
 
 /**
-<<<<<<< HEAD
- * Initializes a new overlay and adds it to the map if it's supposed to be
- * visible by default (assets is source of truth).
- *
- * @param layerId
- * @param assetName
- * @param index {int}
- * @param display {boolean}
- * @return {ee.MapLayerOverlay}
- */
-function newOverlayFromId(layerId, assetName, index, display) {
-  // create overlay
-=======
  * Adds an EarthEngine layer (from EEObject.getMap()) to the given Google Map
  * and returns the "overlay" that was added, in case the caller wants to add
  * callbacks or similar to that overlay.
@@ -27,8 +14,7 @@
  * @param {string} layerName
  * @return {ee.MapLayerOverlay}
  */
-function addLayerFromId(map, layerId, layerName) {
->>>>>>> 921d3525
+function newOverlayFromId(map, layerId, layerName, index) {
   const overlay = new ee.MapLayerOverlay(
       'https://earthengine.googleapis.com/map', layerId.mapid, layerId.token,
       {});
@@ -36,11 +22,6 @@
   return overlay;
 }
 
-<<<<<<< HEAD
-// Asynchronous wrapper for newOverlayFromId that calls getMap() with a callback
-// to avoid blocking on the result.
-function newOverlay(layer, assetName, index) {
-=======
 /**
  * Asynchronous wrapper for addLayerFromId that calls getMap() with a callback
  * to avoid blocking on the result.
@@ -49,12 +30,12 @@
  * @param {ee.Element} layer
  * @param {string} layerName
  */
-function addLayer(map, layer, layerName) {
->>>>>>> 921d3525
+function newOverlay(map, layer, assetName, index) {
   layer.getMap({
-    callback: function(layerId, failure) {
+    callback: function (layerId, failure) {
       if (layerId) {
-        newOverlayFromId(layerId, assetName, index);
+        const overlay = newOverlayFromId(map, layerId, assetName, index);
+        layerMap[assetName] = new LayerMapValue(overlay, index, true);
       } else {
         // TODO: if there's an error, disable checkbox.
         createError('getting id')(failure);
@@ -64,7 +45,6 @@
 }
 
 /**
-<<<<<<< HEAD
  * Runs through asset map, for those that we auto-display on page load, creates
  * overlays and displays. Also populates the layerMap.
  *
@@ -73,12 +53,11 @@
 function initializeAssetLayers(map) {
   // This is the standard way to iterate over a dictionary according to
   // https://stackoverflow.com/questions/34448724/iterating-over-a-dictionary-in-javascript
-  Object.keys(assets).forEach(function(assetName, index) {
+  Object.keys(assets).forEach(function (assetName, index) {
     // TODO(juliexxia): generalize for ImageCollections (and Features/Images?)
     if (assets[assetName]) {
-      newOverlay(
-          ee.FeatureCollection(assetName), assetName, index, assets[assetName]);
-      layerMap[assetName] = new LayerMapValue(overlay, index, true);
+      newOverlay(map,
+          ee.FeatureCollection(assetName), assetName, index);
     } else {
       layerMap[assetName] = new LayerMapValue(null, index, false);
     }
@@ -95,27 +74,19 @@
  * @param layer {FeatureCollection} the computed priority features
  */
 function initializePriorityLayer(map, layer) {
-  newOverlay(layer.style({styleProperty: 'style'}), priorityLayerName, priorityIndex);
-}
-
-/**
- * Hides the given overlay on the map and marks it not displayed in layerMap.
- */
+  newOverlay(map, layer.style({styleProperty: 'style'}), priorityLayerName,
+      priorityIndex);
+}
+
+/*
+* Remove layerName from the map.
+*
+* @param {google.maps.Map} map
+* @param {string} layerName
+*/
 function removeLayer(map, assetName) {
   map.overlayMapTypes.setAt(layerMap[assetName].index, null);
   layerMap[assetName].displayed = false;
-=======
- * Remove layerName from the map.
- *
- * @param {google.maps.Map} map
- * @param {string} layerName
- */
-function removeLayer(map, layerName) {
-  const index = layerIndexMap.get(layerName);
-  if (typeof index !== 'undefined') {
-    map.overlayMapTypes.removeAt(index);
-  }
->>>>>>> 921d3525
 }
 
 const damageLevels = ee.List(['NOD', 'UNK', 'AFF', 'MIN', 'MAJ', 'DES']);
@@ -130,7 +101,6 @@
 const priorityTag = 'PRIORITY';
 const snapTag = 'SNAP PERCENTAGE';
 
-<<<<<<< HEAD
 // Dictionary of known assets -> whether they should be displayed by default
 const assets = {
   'users/janak/FEMA_Damage_Assessments_Harvey_20170829': true
@@ -158,13 +128,6 @@
   this.index = index;
   this.displayed = displayed;
 }
-=======
-// Keep a map of layer name to array position in overlayMapTypes for easy
-// removal
-const layerIndexMap = new Map();
-const priorityLayerName = 'priority';
-const femaDamageLayerId = 'fema';
->>>>>>> 921d3525
 
 /**
  * Processes a feature corresponding to a geographic area and returns a new one,
@@ -216,7 +179,7 @@
  * @return {ee.FeatureCollection}
  */
 function processJoinedData(joinedData, scale, povertyThreshold) {
-  return joinedData.map(function(feature) {
+  return joinedData.map(function (feature) {
     return colorAndRate(feature, scale, povertyThreshold);
   });
 }
@@ -226,12 +189,6 @@
 const joinedSnap =
     ee.FeatureCollection('users/janak/texas-snap-join-damage-with-buildings');
 
-<<<<<<< HEAD
-// Removes the current score overlay on the map (if there is one).
-// Reprocesses scores with new povertyThreshold , overlays new score layer
-// and redraws table .
-function updatePriorityLayer(povertyThreshold) {
-=======
 /**
  * Removes the current score overlay on the map (if there is one).
  * Reprocesses scores with new povertyThreshold, overlays new score layer
@@ -239,23 +196,24 @@
  *
  * @param {number}povertyThreshold
  */
-function updatePovertyThreshold(povertyThreshold) {
->>>>>>> 921d3525
+function updatePriorityLayer(povertyThreshold) {
   removeLayer(map, priorityLayerName);
 
   const processedData =
       processJoinedData(joinedSnap, scalingFactor, povertyThreshold);
-<<<<<<< HEAD
   initializePriorityLayer(map, processedData);
   google.charts.setOnLoadCallback(
       () => drawTable(processedData, povertyThreshold));
 }
 
-// Main function that processes the data (FEMA damage, SNAP) and
-// creates/populates the map and table with a new poverty threshold.
+/**
+ * Main function that processes the data (FEMA damage, SNAP) and
+ * creates/populates the map and table with a new poverty threshold.
+ *
+ * @param {number} povertyThreshold
+ */
 function run() {
   damageScales = ee.Dictionary.fromLists(damageLevels, [0, 0, 1, 1, 2, 3]);
-
   createAssetCheckboxes();
   initializeAssetLayers(map);
   const defaultPovertyThreshold = 0.3;
@@ -264,55 +222,14 @@
   initializePriorityLayer(map, processedData);
   google.charts.setOnLoadCallback(
       () => drawTable(processedData, defaultPovertyThreshold));
-=======
-  addLayer(map, processedData.style({styleProperty: 'style'}), priorityLayerName);
-  drawTable(processedData);
-}
-
-// Dictionary of known assets -> whether they should be displayed by default
-// TODO(juliexxia): don't initially display assets that have false values here.
-const assets = {'users/janak/FEMA_Damage_Assessments_Harvey_20170829': true};
-
-/**
- * Main function that processes the data (FEMA damage, SNAP) and
- * creates/populates the map and table with a new poverty threshold.
- *
- * @param {number} povertyThreshold
- */
-function run(povertyThreshold) {
-  damageScales = ee.Dictionary.fromLists(damageLevels, [0, 0, 1, 1, 2, 3]);
-  const damage = ee.FeatureCollection(
-      'users/janak/FEMA_Damage_Assessments_Harvey_20170829');
-  addLayer(map, damage, femaDamageLayerId);
-  updatePovertyThreshold(povertyThreshold);
-
-  createAssetCheckboxes();
->>>>>>> 921d3525
 }
 
 function createAssetCheckboxes() {
   // TODO: these probably shouldn't just sit at the bottom of the page - move to
   // a better place.
-<<<<<<< HEAD
   // TODO(juliexxia): add events on click.
   Object.keys(assets).forEach(assetName => createNewCheckbox(assetName));
-  createNewCheckbox('priority');
-}
-
-function createNewCheckbox(assetName) {
-  const newBox = document.createElement('input');
-  newBox.type = 'checkbox';
-  newBox.id = assetName;
-  document.body.appendChild(newBox);
-  const label = document.createElement('label');
-  label.for = assetName;
-  label.innerHTML = assetName;
-  document.body.appendChild(label);
-=======
-  // TODO: add events on click.
-  Object.keys(assets).forEach(assetName => createNewCheckbox(assetName));
   createNewCheckbox(priorityLayerName);
->>>>>>> 921d3525
 }
 
 function createNewCheckbox(assetName) {
@@ -344,18 +261,13 @@
 
   google.charts.load('current', {packages: ['table', 'controls']});
 
-  $(document).ready(function() {
+  $(document).ready(function () {
     map = createMap();
 
     const runOnSuccess = function() {
       ee.initialize(
-<<<<<<< HEAD
-          /*opt_baseurl=*/ null, /*opt_tileurl=*/ null, () => run(),
-          createError('initializing EE'));
-=======
           /* opt_baseurl=*/ null, /* opt_tileurl=*/ null,
-          () => run(defaultPovertyThreshold), createError('initializing EE'));
->>>>>>> 921d3525
+          () => run(), createError('initializing EE'));
     };
 
     // Shows a button prompting the user to log in.
