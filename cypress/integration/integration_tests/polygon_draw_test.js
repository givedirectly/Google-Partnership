--- conflicted
+++ resolved
@@ -24,7 +24,6 @@
 const userShapes = db.collection('usershapes-test');
 
 describe('Integration tests for drawing polygons', () => {
-<<<<<<< HEAD
   // Delete all test-defined polygons, identified by their starting point. We
   // depend on the high probability that no real person will randomly click on
   // precisely this point.
@@ -44,7 +43,7 @@
   beforeEach(deleteAllRegionsDrawnByTest);
 
   afterEach(deleteAllRegionsDrawnByTest);
-=======
+
   it('Draws a polygon and edits its notes', () => {
     drawPolygonAndClickOnIt();
     pressPolygonButton('edit');
@@ -53,7 +52,6 @@
     pressPolygonButton('save');
     cy.get('.map').contains(notes);
   });
->>>>>>> 5c887869
 
   it('Draws a polygon and deletes it', () => {
     // Accept confirmation when it happens.
@@ -69,112 +67,45 @@
     assertExactlyPopUps(0, notes);
   });
 
-<<<<<<< HEAD
   it('Draws a polygon and almost deletes it, then deletes', () => {
     // Reject confirmation when first happens, then accept it later.
     let confirmValue = false;
     cy.on('window:confirm', () => confirmValue);
-    drawPolygonAndClickOnItAndPressDelete();
+    drawPolygonAndClickOnIt();
+    pressPolygonButton('edit');
+    cy.get('[id="notes"]').type(notes);
+    pressPolygonButton('save');
+    pressPolygonButton('delete');
     // Assert still exists.
-    cy.get('div[style*="left: -100px; top: -95px;"');
+    clickOnDrawnPolygon();
+    assertExactlyPopUps(1, notes);
     // TODO(#18): wait for a notification that all writes have completed instead
     // of a hardcoded wait.
     cy.wait(1000);
     cy.visit(host);
     cy.awaitLoad();
     // Polygon is still there.
-    cy.get('div[style*="left: -100px; top: -95px;"');
-    clickAndPressDelete();
+    clickOnDrawnPolygon();
+    assertExactlyPopUps(1, notes);
+
+    pressPolygonButton('delete');
     // Polygon is still there.
     // Accept confirmation when it happens.
     cy.get('div[style*="left: -100px; top: -95px;"')
         .then(() => confirmValue = true);
-    clickAndPressDelete();
+    clickOnDrawnPolygon();
+    pressPolygonButton('delete');
     // Polygon should be gone.
-    // TODO(janakr): the delete above moves the viewport so that this div
-    // selection never succeeds, even if the polygon is still there. Do a better
-    // test?
-    cy.get('div[style*="left: -100px; top: -95px;"').should('not.exist');
+    clickOnDrawnPolygon();
+    assertExactlyPopUps(0, notes);
     cy.wait(1000);
     cy.visit(host);
     cy.awaitLoad();
     // Polygon is gone.
-    cy.get('div[style*="left: -100px; top: -95px;"').should('not.exist');
-  });
-
-  it('Clicks on region and verifies notes pop up', () => {
-=======
-  it('Draws a polygon and almost deletes it', () => {
-    // Reject confirmation when it happens.
-    cy.on('window:confirm', () => false);
-    drawPolygonAndClickOnIt();
-    pressPolygonButton('edit');
-    cy.get('[id="notes"]').type(notes);
-    pressPolygonButton('save');
-
-    pressPolygonButton('delete');
-    // Assert still exists.
-    cy.get('.map').click(160, 200);
-    assertExactlyPopUps(1, notes);
-  });
-
-  it('Draws a polygon and checks that it is reshapable', () => {
-    drawPolygonAndClickOnIt();
-    cy.get('div[style*="left: 15px; top: -95px;"').should('not.exist');
-    pressPolygonButton('edit');
-    // check for draggable edge (used Selector Playground to find one).
-    cy.get('div[style*="left: 15px; top: -95px;"').click();
-    pressPolygonButton('save');
-    cy.get('div[style*="left: 15px; top: -95px;"').should('not.exist');
-  });
-
-  it('Clicks on a polygon and edits notes locally', () => {
->>>>>>> 5c887869
-    cy.visit(host);
-    cy.awaitLoad();
-
-    clickInsideKnownRegion();
-    cy.get('.map').contains('second notes');
-    pressPolygonButton('edit');
-    cy.get('[id="notes"]').clear();
-    cy.get('[id="notes"]').type(notes);
-    pressPolygonButton('save');
-    cy.get('.map').contains(notes);
-  });
-
-  it('Clicks on polygon and deletes polygon locally', () => {
-    cy.visit(host);
-    cy.awaitLoad();
-    // Experimented to find point on map within second triangle.
-    clickInsideKnownRegion();
-    cy.get('.map').contains('second notes');
-    // Click again. Wait a little bit because it seems like without the wait
-    // the page may not register the second click?
-    cy.wait(hackyWaitTime);
-    clickInsideKnownRegion();
-    // Make sure that even though we clicked twice, there's only one pop-up.
-    assertExactlyPopUps(1, 'second notes');
-    // TODO(janakr): Why does Cypress claim to find two identical buttons?
-    cy.get('button[title="Close"]').first().click();
-    assertExactlyPopUps(0, 'second notes');
-    clickInsideKnownRegion();
-    cy.get('.map').contains('second notes');
-<<<<<<< HEAD
-=======
-    // Accept confirmation when it happens.
-    cy.on('window:confirm', () => true);
-    pressPolygonButton('delete');
-    clickInsideKnownRegion();
-    // Make sure that no pop-up, implying polygon is gone.
-    assertExactlyPopUps(0, 'second notes');
->>>>>>> 5c887869
+    clickOnDrawnPolygon();
+    assertExactlyPopUps(0, notes);
   });
 });
-
-/** Click inside the known polygon we have stored in firestore. */
-function clickInsideKnownRegion() {
-  cy.get('.map').click(447, 250);
-}
 
 /** Visit page, draw a new polygon on the map, click inside it. */
 function drawPolygonAndClickOnIt() {
@@ -203,23 +134,12 @@
   drawPointAndPrepareForNext(50, 250);
   const handButton = cy.get('[title="Stop drawing"]');
   handButton.click();
-<<<<<<< HEAD
-  clickAndPressDelete();
+  cy.wait(2000);
+  // click to trigger pop up.
+  clickOnDrawnPolygon();
 }
 
-/** Click on the standard test-drawn region to bring up pop up, then delete. */
-function clickAndPressDelete() {
-  // Check draggable edge present, and click it to trigger pop-up.
-  cy.get('div[style*="left: -100px; top: -95px;"').click();
-  pressDelete();
-}
-
-/** Press the delete button of a visible pop-up. */
-function pressDelete() {
-  cy.get('#mapContainer').contains('delete').trigger('click');
-=======
-  cy.wait(2000);
-  // click to trigger pop up.
+function clickOnDrawnPolygon() {
   cy.get('.map').click(150, 200);
 }
 
@@ -229,7 +149,6 @@
  */
 function pressPolygonButton(button) {
   cy.get('#mapContainer').contains(button).click();
->>>>>>> 5c887869
 }
 
 /**
