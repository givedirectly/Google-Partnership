--- conflicted
+++ resolved
@@ -16,7 +16,6 @@
 let filesLength = 0;
 
 $(() => {
-<<<<<<< HEAD
   // Enable the file button when appropriate.
   document.getElementById('collectionName').oninput = (event) => {
     nameLength = event.target.value.length;
@@ -36,13 +35,11 @@
     }
   };
 
-  loadNavbarWithPicker(firebaseAuthPromise, 'Upload Image Collection');
-=======
   loadNavbarWithPicker({
     firebaseAuthPromise,
     title: 'Upload Image Collection',
     privilegedUserPromise: Promise.resolve(),
   });
->>>>>>> b213f221
+
   taskAccumulator.taskCompleted();
 });