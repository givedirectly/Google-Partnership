--- conflicted
+++ resolved
@@ -131,23 +131,17 @@
     <div>
       <div class="content-container">
         <div class="content-title">Select Score Data</div>
-<<<<<<< HEAD
         <div class="manage-table-container" id="table-container">
-          <table id="asset-selection-table">
+          <table id="state-based-disaster-asset-selection-table">
             <thead>
             <tr id="score-asset-header-row"><td>Score Assets</td></tr>
             </thead>
             <tbody id="asset-selection-table-body"></tbody>
           </table>
-          <div class="loader" id="asset-selection-table-loader">
+          <div class="loader" id="table-container-loader">
             <div class="ellipsis"><div></div><div></div><div></div><div></div></div>
-=======
-        <table id="state-based-disaster-asset-selection-table">
-          <thead>
-          <tr id="score-asset-header-row"><td>Score Assets</td></tr>
-          </thead>
-          <tbody id="asset-selection-table-body"></tbody>
-        </table>
+          </div>
+        </div>
         <div id="flexible-data" hidden>
           <div id="flexible-poverty-asset-data" style="border-style: solid; border-width: thin"></div>
           <div id="flexible-geography-asset-data" style="border-style: none solid solid solid; border-width: thin"></div>
@@ -161,10 +155,8 @@
             <label for="buildings-source-damage">Damage asset has undamaged buildings</label>
             <div id="buildings-source-buildings-div" hidden></div>
             <div id="buildings-source-poverty-div" hidden></div>
->>>>>>> b213f221
           </div>
         </div>
-      </div>
       <!-- TODO: Make "Damage asset"" a label again? Style it properly if so -->
       <div class="content-container">
         <div><div id="damage-asset-div"><span id="damage-intro-span">Damage asset
