import {eeLegacyPathPrefix} from '../ee_paths.js';
import {LayerType} from '../firebase_layers.js';
import {disasterCollectionReference} from '../firestore_document.js';
import {blockGroupTag, buildingCountTag, damageTag, geoidTag, incomeTag, snapPercentageTag, snapPopTag, sviTag, totalPopTag, tractTag} from '../property_names.js';
import {getDisaster, getScoreAsset} from '../resources.js';

import {computeAndSaveBounds, saveBounds} from './center.js';
import {createDisasterData} from './create_disaster_lib.js';
import {cdcGeoidKey, censusBlockGroupKey, censusGeoidKey, tigerGeoidKey} from './import_data_keys.js';
import {getDisasterAssetsFromEe, getStatesAssetsFromEe} from './list_ee_assets.js';
import {updateDataInFirestore} from './update_firestore_disaster.js';

export {enableWhenReady, onSetDisaster, setUpScoreSelectorTable, toggleState};
/** @VisibleForTesting */
export {addDisaster, deleteDisaster, disasterData, run, writeNewDisaster};

/**
 * @type {Map<string, Object>} Disaster id to disaster data, corresponding to
 *     data in Firestore. Initialized when Firestore data is downloaded, but set
 *     to an empty map here for testing
 */
let disasterData = new Map();
/**
 * @type {Map<string, Promise<Array<string>>>} Disaster id to listing of
 *     assets in corresponding EE folder
 */
const disasterAssets = new Map();

// Map of state to list of known assets
const stateAssets = new Map();

/**
 * Given a feature from the SNAP census data, returns a new
 * feature with GEOID, SNAP #, total pop #, total building count, building
 * counts for all damage categories, and SNAP percentage and damage percentage.
 *
 * @param {ee.Feature} feature
 * @param {ee.FeatureCollection} damage
 * @param {ee.Dictionary} buildings geoid -> # buildings
 * @return {ee.Feature}
 */
function countDamageAndBuildings(feature, damage, buildings) {
  const geometry = feature.geometry();
  const snapPop = ee.Number.parse(feature.get(snapPopTag)).long();
  const totalPop = ee.Number.parse(feature.get(totalPopTag)).long();
  const geoId = feature.get(geoidTag);
  const totalBuildings = ee.Algorithms.If(
      buildings.contains(geoId), buildings.get(geoId), ee.Number(0));
  let properties =
      ee.Dictionary()
          .set(geoidTag, geoId)
          .set(blockGroupTag, feature.get(blockGroupTag))
          .set(snapPopTag, ee.Number(snapPop))
          .set(totalPopTag, ee.Number(totalPop))
          .set(snapPercentageTag, ee.Number(snapPop).divide(totalPop))
          // These entries can't be parsed to numbers easily because have some
          // non-number values like "-" :(
          .set(incomeTag, feature.get(incomeTag))
          .set(sviTag, feature.get(sviTag))
          .set(buildingCountTag, totalBuildings);
  if (damage) {
    const damagedBuildings =
        ee.FeatureCollection(damage).filterBounds(geometry).size();
    properties = properties.set(
        damageTag,
        // If no buildings, this is probably spurious. Don't give any damage.
        // We don't expect totalBuildings to be 0 in production, but it's bitten
        // us when working with partial buildings datasets. If this starts
        // showing up in production, we may need to surface it to user somehow.
        ee.Algorithms.If(
            totalBuildings, ee.Number(damagedBuildings).divide(totalBuildings),
            0));
  } else {
    properties = properties.set(damageTag, 0);
  }
  return ee.Feature(geometry, properties);
}

/**
 * Post-processes the join of snap data and tiger geometries to form a single
 * feature.
 * @param {ee.Feature} feature
 * @param {string} snapKey
 * @param {string} totalKey
 * @return {ee.Feature}
 */
function combineWithSnap(feature, snapKey, totalKey) {
  const snapFeature = ee.Feature(feature.get('primary'));
  return ee.Feature(
      ee.Feature(feature.get('secondary')).geometry(), ee.Dictionary([
        geoidTag,
        snapFeature.get(censusGeoidKey),
        blockGroupTag,
        snapFeature.get(censusBlockGroupKey),
        snapPopTag,
        ee.Number.parse(snapFeature.get(snapKey)),
        totalPopTag,
        ee.Number.parse(snapFeature.get(totalKey)),
      ]));
}

/**
 * Post-process the join to another asset to form a single feature.
 * @param {ee.Feature} feature
 * @param {string} tag column where value will be stored
 * @param {string} key original column name
 * @return {ee.Feature}
 */
function combineWithAsset(feature, tag, key) {
  const incomeFeature = ee.Feature(feature.get('secondary'));
  return ee.Feature(feature.get('primary')).set(ee.Dictionary([
    tag,
    incomeFeature.get(key),
  ]));
}

/**
 * Convert the GEOid2 column into a string column for sake of matching to
 * TIGER data.
 *
 * @param {ee.Feature} feature
 * @return {ee.Feature}
 */
function stringifyGeoid(feature) {
  return feature.set(censusGeoidKey, ee.String(feature.get(censusGeoidKey)));
}

/**
 * Extracts the census tract geoid from the block group id so it can be used
 * to join to SVI data. The census tract geoid is the block group id minus the
 * last digit.
 * @param {ee.Feature} feature
 * @return {ee.Feature}
 */
function addTractInfo(feature) {
  return feature.set(tractTag, ee.String(feature.get(geoidTag)).slice(0, -1));
}

/**
 * Utility function that sets the label for the bounds status the first time it
 * is called, then sets the status the second time. Useful for injecting over in
 * tests.
 * @param {string} message Description of task to be done the first time this is
 *     called, and then result the second time
 */
function setMapBoundsInfo(message) {
  const boundsStatusElement = $('#bounds-status-span');
  if (!boundsStatusElement.length) {
    // Haven't done anything yet, create and initialize.
    const boundsStatusSpan = document.createElement('span');
    const boundsStatusLabel = document.createElement('span');
    boundsStatusSpan.id = 'bounds-status-span';
    $('#compute-status').append(boundsStatusLabel).append(boundsStatusSpan);
    boundsStatusSpan.innerText = 'in progress...';
    boundsStatusLabel.innerText = message;
  } else {
    boundsStatusElement.text(message);
  }
}

/**
 * Performs operation of processing inputs and creating output asset.
 * @param {Object} disasterData Data for current disaster coming from Firestore
 * @param {Function} setMapBoundsInfoFunction Function to be called when map
 *     bounds-related operations are complete. First called with a message about
 *     the task, then called with the results
 * @return {?Promise<ee.batch.ExportTask>} Promise for task of asset write.
 */
function run(disasterData, setMapBoundsInfoFunction = setMapBoundsInfo) {
  $('#compute-status').html('');
  const states = disasterData['states'];
  if (!states) {
    return missingAssetError('affected states');
  }
  const assetData = disasterData['asset_data'];
  if (!assetData) {
    return missingAssetError('SNAP/damage asset paths');
  }
  const blockGroupPaths = assetData['block_group_asset_paths'];
  if (!blockGroupPaths) {
    return missingAssetError('Census TIGER block group shapefiles');
  }
  const snapData = assetData['snap_data'];
  if (!snapData) {
    return missingAssetError('SNAP info');
  }
  const snapPaths = snapData['paths'];
  if (!snapPaths) {
    return missingAssetError('SNAP table asset paths');
  }
  const snapKey = snapData['snap_key'];
  if (!snapKey) {
    return missingAssetError('column name for SNAP recipients in SNAP table');
  }
  const totalKey = snapData['total_key'];
  if (!totalKey) {
    return missingAssetError('column name for total population in SNAP table');
  }
  const sviPaths = assetData['svi_asset_paths'];
  if (!sviPaths) {
    return missingAssetError('SVI table asset paths');
  }
  const sviKey = assetData['svi_key'];
  if (!sviKey) {
    return missingAssetError('column name for SVI table');
  }
  const incomePaths = assetData['income_asset_paths'];
  if (!incomePaths) {
    return missingAssetError('income table asset paths');
  }
  const incomeKey = assetData['income_key'];
  if (!incomeKey) {
    return missingAssetError('column name for income table');
  }
  // If we switch to CrowdAI data, this will change.
  const buildingPaths = assetData['building_asset_paths'];
  if (!buildingPaths) {
    return missingAssetError('building data asset paths');
  }
  const {damage, damageEnvelope} =
      calculateDamage(assetData, setMapBoundsInfoFunction);
  if (!damageEnvelope) {
    // Must have been an error.
    return false;
  }

  let allStatesProcessing = ee.FeatureCollection([]);
  for (const state of states) {
    const snapPath = snapPaths[state];
    if (!snapPath) {
      return missingAssetError('SNAP asset path for ' + state);
    }
    const sviPath = sviPaths[state];
    if (!sviPath) {
      return missingAssetError('SVI asset path for ' + state);
    }
    const incomePath = incomePaths[state];
    if (!incomePath) {
      return missingAssetError('income asset path for ' + state);
    }
    const buildingPath = buildingPaths[state];
    if (!buildingPath) {
      return missingAssetError('building asset path for ' + state);
    }
    const blockGroupPath = blockGroupPaths[state];
    if (!blockGroupPath) {
      return missingAssetError(
          'Census TIGER block group shapefile for ' + state);
    }

    const stateGroups =
        ee.FeatureCollection(blockGroupPath).filterBounds(damageEnvelope);

    let processing = ee.FeatureCollection(snapPath).map(stringifyGeoid);

    // Join snap stats to block group geometries.
    processing =
        innerJoin(processing, stateGroups, censusGeoidKey, tigerGeoidKey);
    processing = processing.map((f) => combineWithSnap(f, snapKey, totalKey));
    // Join with income.
    // TODO: make income formatting prettier so it looks like a currency value.
    //  Not trivial because it has some non-valid values like '-'.
    processing = innerJoin(processing, incomePath, geoidTag, censusGeoidKey);
    processing =
        processing.map((f) => combineWithAsset(f, incomeTag, incomeKey));
    // Join with SVI (data is at the tract level).
    processing = processing.map(addTractInfo);

    processing = innerJoin(processing, sviPath, tractTag, cdcGeoidKey);
    processing = processing.map((f) => combineWithAsset(f, sviTag, sviKey));

    // Get building count by block group.
    const buildingsHisto =
        computeBuildingsHisto(damageEnvelope, buildingPath, stateGroups);

    // Create final feature collection.
    processing = processing.map(
        (f) => countDamageAndBuildings(f, damage, buildingsHisto));
    allStatesProcessing = allStatesProcessing.merge(processing);
  }

  const scoreAssetPath = getScoreAsset();
  const task = ee.batch.Export.table.toAsset(
      allStatesProcessing,
      scoreAssetPath.substring(scoreAssetPath.lastIndexOf('/') + 1),
      scoreAssetPath);
  return new Promise((resolve, reject) => {
    ee.data.deleteAsset(scoreAssetPath, (_, err) => {
      if (err) {
        if (err === 'Asset not found.') {
          console.log(
              'Old ' + scoreAssetPath + ' not present, did not delete it');
        } else {
          const message = 'Error deleting: ' + err;
          setStatus(message);
          reject(new Error(message));
        }
      }
      task.start();
      $('#upload-status')
          .text(
              'Check Code Editor console for upload progress. Task: ' +
              task.id);
      resolve(task);
    });
  });
}

const damageError = {
  damage: null,
  damageEnvelope: null,
};

// Distance in meters away from damage point that we are still interested in
// collecting information.
const damageBuffer = 1000;

/**
 * Calculates damage if there is a damage asset, or simply writes the
 * user-provided bounds to Firestore if not.
 * @param {Object} assetData
 * @param {Function} setMapBoundsInfo Function to call with information about
 *     map bounds work. First call will have the task, second call the result.
 * @return {{damage: ?ee.FeatureCollection, damageEnvelope:
 *     ee.Geometry.Rectangle}|{damage: null, damageEnvelope: null}} Returns
 *     the damage asset (if present) and the envelope bounding the damage, or
 *     both null if an error occurs
 */
function calculateDamage(assetData, setMapBoundsInfo) {
  const damagePath = assetData['damage_asset_path'];
  if (damagePath) {
    const damage = ee.FeatureCollection(damagePath);
    // Uncomment to test with a restricted damage set (14 block groups' worth).
    // damage = damage.filterBounds(
    //     ee.FeatureCollection('users/gd/2017-harvey/data-ms-as-nod')
    //         .filterMetadata('GEOID', 'starts_with', '482015417002'));
    setMapBoundsInfo('Computing and storing bounds of map: ');
    computeAndSaveBounds(damage)
        .then(displayGeoNumbers)
        .then((bounds) => setMapBoundsInfo('Found bounds ' + bounds))
        .catch(setMapBoundsInfo);
    return {damage, damageEnvelope: damage.geometry().buffer(damageBuffer)};
  }
  // TODO(janakr): in the no-damage case, we're storing a rectangle, but
  //  experiments show that, at least for Harvey, the page is very slow when we
  //  load the entire rectangle around the damage. Maybe allow users to select a
  //  polygon so they can draw a tighter area?
  setMapBoundsInfo('Storing bounds of map: ');
  const damageSw = assetData['map_bounds_sw'];
  if (!damageSw) {
    missingAssetError(
        'damage asset or map bounds must be specified (southwest corner ' +
        'missing');
    return damageError;
  }
  const damageNe = assetData['map_bounds_ne'];
  if (!damageNe) {
    missingAssetError(
        'damage asset or map bounds must be specified (northeast corner ' +
        'missing)');
    return damageError;
  }
  const sw = makeLatLngFromString(damageSw);
  const ne = makeLatLngFromString(damageNe);
  const damageEnvelope =
      ee.Geometry.Rectangle([sw.lng, sw.lat, ne.lng, ne.lat]);
  saveBounds(makeGeoJsonRectangle(sw, ne))
      .then(() => setMapBoundsInfo('Wrote bounds'))
      .catch(setMapBoundsInfo);
  return {
    damage: null,
    damageEnvelope: damageEnvelope,
  };
}

/**
 * Creates a GeoJson-style rectangle from the southwest and northeast corners.
 * @param {{lat: number, lng: number}} sw
 * @param {{lat: number, lng: number}} ne
 * @return {Object} GeoJson Polygon
 */
function makeGeoJsonRectangle(sw, ne) {
  return {
    type: 'Polygon',
    coordinates: [[
      [sw.lng, sw.lat],
      [ne.lng, sw.lat],
      [ne.lng, ne.lat],
      [sw.lng, ne.lat],
      [sw.lng, sw.lat],
    ]],
  };
}

/**
 * Attaches block groups to buildings and aggregates to get per-block group
 * building counts.
 *
 * Joins the buildings to block groups using a "saveFirst" join, since each
 * building should be in only one block group, then constructs a histogram based
 * on the appended block group features.
 *
 * This method will go away or be greatly changed if we're using CrowdAI data
 * instead of previously computed building data.
 * @param {ee.Geometry.Polygon} damageEnvelope Area we are concerned with
 * @param {string} buildingPath location of buildings asset in EE
 * @param {ee.FeatureCollection} stateGroups Collection with block groups
 * @return {ee.Dictionary} Number of buildings per block group
 */
function computeBuildingsHisto(damageEnvelope, buildingPath, stateGroups) {
  const buildings =
      ee.FeatureCollection(buildingPath).filterBounds(damageEnvelope);
  const field = 'fieldToSaveBlockGroupUnder';
  const withBlockGroup =
      ee.Join.saveFirst(field)
          .apply(
              buildings, stateGroups,
              ee.Filter.intersects({leftField: '.geo', rightField: '.geo'}))
          .map((f) => f.set(geoidTag, ee.Feature(f.get(field)).get(geoidTag)));
  return ee.Dictionary(withBlockGroup.aggregate_histogram(geoidTag));
}

/**
 * Displays error to the user coming from incomplete asset entry.
 * @param {string} str Fragment of error message
 * @return {null} Return value can be ignored, but is present so that
 *     callers can write "return missingAssetError" and save a line
 */
function missingAssetError(str) {
  setStatus('Error! Please specify ' + str);
  return null;
}

/**
 * Displays status message to user.
 * @param {string} str message
 */
function setStatus(str) {
  $('#compute-status').text(str);
}

/**
 * Makes a LatLng-style object from the given string.
 * @param {string} str Comma-separated string of the form "lat, lng", which is
 *     what Google Maps provides pretty easily
 * @return {{lng: *, lat: *}}
 */
function makeLatLngFromString(str) {
  const elts = str.split(/ *, */).map(Number);
  return {lat: elts[0], lng: elts[1]};
}

/**
 * Performs an inner join on the given collections (creating a collection from
 * {@code collection2} if necessary), on the given keys.
 * @param {ee.FeatureCollection} collection1
 * @param {ee.FeatureCollection|string} collection2
 * @param {string} key1
 * @param {string} key2
 * @return {ee.FeatureCollection}
 */
function innerJoin(collection1, collection2, key1, key2) {
  return ee.Join.inner().apply(
      collection1, ee.FeatureCollection(collection2),
      ee.Filter.equals({leftField: key1, rightField: key2}));
}

/**
 * Enables page functionality.
 * @param {Promise<Map<string, Object>>} allDisastersData Promise with contents
 *     of Firestore for all disasters
 */
function enableWhenReady(allDisastersData) {
  // Eagerly kick off current disaster asset listing before Firestore finishes.
  const currentDisaster = getDisaster();
  if (currentDisaster) {
    maybeFetchDisasterAssets(currentDisaster);
  }
  allDisastersData.then(enableWhenFirestoreReady);
}

/**
 * Enables all Firestore-dependent functionality.
 * @param {Map<string, Object>} allDisastersData Contents of
 *     Firestore for all disasters, the current disaster's data is used when
 *     calculating
 */
function enableWhenFirestoreReady(allDisastersData) {
  disasterData = allDisastersData;
  onSetDisaster();
  // Kick off all EE asset fetches.
  for (const disaster of disasterData.keys()) {
    maybeFetchDisasterAssets(disaster);
  }
  // enable add disaster button.
  const addDisasterButton = $('#add-disaster-button');
  addDisasterButton.prop('disabled', false);
  addDisasterButton.on('click', addDisaster);

  // Enable delete button.
  const deleteButton = $('#delete');
  deleteButton.prop('disabled', false);
  deleteButton.on('click', deleteDisaster);

  const processButton = $('#process-button');
  processButton.prop('disabled', false);
  processButton.on('click', () => {
    // Disable button to avoid over-clicking. User can reload page if needed.
    processButton.prop('disabled', true);
    run(disasterData.get(getDisaster()));
  });
}

let processedCurrentDisasterStateAssets = false;
let processedCurrentDisasterSelfAssets = false;

/**
 * Function called when current disaster changes. Responsible for displaying the
 * score selectors.
 */
function onSetDisaster() {
  processedCurrentDisasterStateAssets = false;
  processedCurrentDisasterSelfAssets = false;
  const currentDisaster = getDisaster();
  if (currentDisaster) {
    const states = disasterData.get(currentDisaster).states;
    const neededStates = [];
    for (const state of states) {
      if (!stateAssets.has(state)) {
        neededStates.push(state);
      }
    }
    let promise = Promise.resolve();
    if (neededStates) {
      promise = getStatesAssetsFromEe(neededStates).then((result) => {
        for (const stateItem of result) {
          const features = [];
          stateItem[1].forEach((val, key) => {
            if (val === LayerType.FEATURE_COLLECTION) {
              features.push(key);
            }
          });
          stateAssets.set(stateItem[0], features);
        }
      });
    }
    promise.then(() => {
      if (getDisaster() === currentDisaster &&
          !processedCurrentDisasterStateAssets) {
        // Don't do anything unless this is still the right disaster.
        initializeScoreSelectors(states);
        processedCurrentDisasterStateAssets = true;
      }
    });
    const disasterLambda = (assets) => {
      if (getDisaster() === currentDisaster &&
          !processedCurrentDisasterSelfAssets) {
        // Don't do anything unless this is still the right disaster.
        initializeDamageSelector(assets);
        processedCurrentDisasterSelfAssets = true;
      }
    };
    // Handle errors in disaster asset retrieval by just emptying out.
    disasterAssets.get(currentDisaster).then(disasterLambda, (err) => {
      if (err &&
          err !==
              'Asset "' + eeLegacyPathPrefix + currentDisaster +
                  '" not found.') {
        setStatus(err);
      }
      disasterLambda([]);
    });
  }
}

/**
 * If disaster assets not known for disaster, kicks off fetch and stores promise
 * in disasterAssets map.
 * @param {string} disaster
 */
function maybeFetchDisasterAssets(disaster) {
  if (!disasterAssets.has(disaster)) {
    disasterAssets.set(
        disaster,
        getDisasterAssetsFromEe(disaster).then(
            (result) => Array.from(result.keys())));
  }
}

/**
 * Deletes a disaster from firestore. Confirms first. Returns when deletion is
 * complete (or instantly if deletion doesn't actually happen).
 *
 * TODO(janakr): If a slow write from {@link updateDataInFirestore} happens to
 *  lose to this delete, the doc will be recreated, which isn't great. Could
 *  maybe track all pending write promises and chain this one off of them, or
 *  disable delete button until all pending writes were done (might be good to
 *  give user an indication like that).
 * @return {Promise<void>}
 */
function deleteDisaster() {
  const disasterPicker = $('#disaster-dropdown');
  const disasterId = disasterPicker.val();
  if (confirm('Delete ' + disasterId + '? This action cannot be undone')) {
    disasterData.delete(disasterId);
    // Don't know how to get a select element's "options" field in jQuery.
    disasterPicker[0].remove(disasterPicker[0].selectedIndex);
    const newOption = disasterPicker.children().eq(0);
    disasterPicker.val(newOption.val()).trigger('change');
    return disasterCollectionReference().doc(disasterId).delete();
  }
  return Promise.resolve();
}

/**
 * Onclick function for submitting the new disaster form. Writes new disaster
 * to firestore, local disasters map and disaster picker. Doesn't allow name,
 * year or states to be empty fields.
 * @return {Promise<boolean>} resolves true if new disaster was successfully
 *     written.
 */
function addDisaster() {
  const year = $('#year').val();
  const name = $('#name').val();
  const states = $('#states').val();

  if (!year || !name || !states) {
    setStatus('Error: Disaster name, year, and states are required.');
    return Promise.resolve(false);
  }
  if (isNaN(year)) {
    setStatus('Error: Year must be a number.');
    return Promise.resolve(false);
  }
  if (notAllLowercase(name)) {
    setStatus(
        'Error: disaster name must be comprised of only lowercase letters');
    return Promise.resolve(false);
  }
  const disasterId = year + '-' + name;
  return writeNewDisaster(disasterId, states);
}

/**
 * Writes the given details to a new disaster entry in firestore. Fails if
 * there is an existing disaster with the same details.
 *
 * TODO(janakr): If the user starts editing a disaster before the Firestore
 *  write completes, their edit could be overwritten by the initial Firestore
 *  write here. Probably solved similar to the delete disaster issue: don't
 *  actually show the disaster as editable until this write completes.
 * @param {string} disasterId of the form <year>-<name>
 * @param {Array<string>} states array of state (abbreviations)
 * @return {Promise<boolean>} returns true after successful write to firestore.
 */
function writeNewDisaster(disasterId, states) {
  if (disasterData.has(disasterId)) {
    setStatus('Error: disaster with that name and year already exists.');
    return Promise.resolve(false);
  }
  const currentData = createDisasterData(states);
  disasterData.set(disasterId, currentData);
  // We know there are no assets in folder yet.
  disasterAssets.set(disasterId, Promise.resolve([]));

  const disasterPicker = $('#disaster-dropdown');
  const disasterOptions = disasterPicker.children();
  let added = false;
  // We expect this recently created disaster to go near the top of the list, so
  // do a linear scan down.
  // Note: let's hope this tool isn't being used in the year 10000.
  // Comment needed to quiet eslint.
  disasterOptions.each(/* @this HTMLElement */ function() {
    if ($(this).val() < disasterId) {
      $(createOptionFrom(disasterId)).insertBefore($(this));
      added = true;
      return false;
    }
  });
  if (!added) disasterPicker.append(createOptionFrom(disasterId));
  toggleState(true);

  disasterPicker.val(disasterId).trigger('change');

  return disasterCollectionReference()
      .doc(disasterId)
      .set(currentData)
      .then(() => true);
}

/**
 * Returns true if the given string is *not* all lowercase letters.
 * @param {string} val
 * @return {boolean}
 */
function notAllLowercase(val) {
  return !/^[a-z]+$/.test(val);
}

/**
 * Changes page state between looking at a known disaster and adding a new one.
 * @param {boolean} known
 */
function toggleState(known) {
  if (known) {
    $('#new-disaster').hide();
    $('#current-disaster-interaction').show();
  } else {
    $('#new-disaster').show();
    $('#current-disaster-interaction').hide();
  }
}

const scoreAssetTypes = [
  ['poverty', ['snap_data', 'paths'], 'Poverty'],
  ['income', ['income_asset_paths'], 'Income'],
  ['svi', ['svi_asset_paths'], 'SVI'],
  ['tiger', ['block_group_asset_paths'], 'Census TIGER Shapefiles'],
  ['buildings', ['building_asset_paths'], 'Microsoft Building Shapefiles'],
];
Object.freeze(scoreAssetTypes);

const assetSelectionRowPrefix = 'asset-selection-row-';

/**
 * Initializes score selector table based on {@link scoreAssetTypes} data. Done
 * as soon as page is ready.
 */
function setUpScoreSelectorTable() {
  const tbody = $('#asset-selection-table-body');
  for (const scoreAssetType of scoreAssetTypes) {
    const row = $(document.createElement('tr'));
    row.append(createTd().text(scoreAssetType[2]));
    row.prop('id', assetSelectionRowPrefix + scoreAssetType[0]);
    tbody.append(row);
  }
}

/**
 * Initializes the select interface for score assets.
 * @param {Array<string>} states array of state (abbreviations)
 */
function initializeScoreSelectors(states) {
  const headerRow = $('#score-asset-header-row');

  // Initialize headers.
  removeAllButFirstFromRow(headerRow);
  for (const state of states) {
    headerRow.append(createTd().html(state + ' Assets'));
  }

  // For each asset type, add select for all assets for each state.
  for (const scoreAssetType of scoreAssetTypes) {
    const id = assetSelectionRowPrefix + scoreAssetType[0];
    const propertyPath = scoreAssetType[1];
    const row = $('#' + id);
    removeAllButFirstFromRow(row);
    for (const state of states) {
      if (stateAssets.get(state)) {
        const statePropertyPath = propertyPath.concat([state]);
<<<<<<< HEAD
        row.append(createTd().append(addChangeHandler(
            createAssetDropdown(stateAssets.get(state), statePropertyPath),
            statePropertyPath)));
=======
        row.append(createTd().append(
            createAssetDropdown(stateAssets.get(state), statePropertyPath)));
>>>>>>> 356ae515
      }
    }
  }
}

/**
 * Initializes the damage selector, given the provided assets.
 * @param {Array<string>} assets List of assets in the disaster folder
 */
function initializeDamageSelector(assets) {
<<<<<<< HEAD
  const mapBoundsSpan = $('#map-bounds-div');
  const select = createAssetDropdown(
      assets, ['damage_asset_path'], $('#damage-asset-select').empty());
  select.on('change', (event) => {
    const val = $(event.target).val();
    !val || val === 'None' ? mapBoundsSpan.show() : mapBoundsSpan.hide();
    handleScoreAssetSelection(val, propertyPath);
  });
  const swPath = ['map_bounds_sw'];
  const nePath = ['map_bounds_ne'];
  const swInput = $('#map-bounds-sw');
  swInput.val(getElementFromPath(swPath));
  addChangeHandler(swInput, swPath);
  const neInput = $('#map-bounds-ne');
  neInput.val(getElementFromPath(nePath));
  addChangeHandler(neInput, nePath);
  const selectVal = select.val();
  selectVal && selectVal !== 'None' ? mapBoundsSpan.hide() :
                                      mapBoundsSpan.show();
=======
  createAssetDropdown(
      assets, ['damage_asset_path'], $('#damage-asset-select').empty());
>>>>>>> 356ae515
}

/**
 * Retrieves the object inside the current disaster's asset_data, given by the
 * "path" of {@code propertyPath}
 * @param {Array<string>} propertyPath List of attributes to follow
 * @return {*}
 */
function getElementFromPath(propertyPath) {
  let element = disasterData.get(getDisaster()).asset_data;
  for (const property of propertyPath) {
    element = element[property];
  }
  return element;
}

/**
 * Wrapper for creating table divs.
 * @return {JQuery<HTMLTableDataCellElement>}
 */
function createTd() {
  return $(document.createElement('td'));
}

/**
 * Removes all but first td from a row.
 * @param {JQuery<HTMLTableRowElement>} row
 */
function removeAllButFirstFromRow(row) {
  while (row.children('td').length > 1) {
    row.find('td:last').remove();
  }
}

/**
 * Initializes a dropdown with assets and the appropriate change handler.
 * @param {Array<string>} assets List of assets to add to dropdown
 * @param {Array<string>} propertyPath List of attributes to follow to get
 *     value. If that value is found in options, it will be selected. Otherwise,
 *     no option will be selected
 * @param {jQuery<HTMLSelectElement>} select Select element, will be created if
 *     not given
 * @return {JQuery<HTMLSelectElement>}
 */
function createAssetDropdown(
    assets, propertyPath, select = $(document.createElement('select'))) {
  select.append(createOptionFrom('None'));

  const value = getElementFromPath(propertyPath);
  // Add assets to selector and return it.
  for (const asset of assets) {
    const assetOption = createOptionFrom(asset);
    if (asset === value) {
      assetOption.attr('selected', true);
    }
    select.append(assetOption);
  }
<<<<<<< HEAD
=======
  select.on(
      'change', (event) => handleScoreAssetSelection(event, propertyPath));
>>>>>>> 356ae515

  return select;
}

/**
<<<<<<< HEAD
 * Adds the default change handler, which updates our internal data (and
 * Firestore) when this element changes.
 * @param {JQuery<HTMLElement>} elt
 * @param {Array<string>} propertyPath The path to the value of this element
 * @return {JQuery<HTMLElement>} The passed-in element, for chaining
 */
function addChangeHandler(elt, propertyPath) {
  return elt.on(
      'change',
      (event) =>
          handleScoreAssetSelection($(event.target).val(), propertyPath));
}
/**
 * Handles the user entering a value into score-related input
 * @param {string} val Value of input. 'None' is treated like null (ugh)
 * @param {Array<string>} propertyPath path to property inside asset data. We
 *     set this value by setting the parent's attribute to the target's value
 */
function handleScoreAssetSelection(val, propertyPath) {
=======
 * Handles the user selecting an asset for one of the possible score types.
 * @param {Event} event Event, used to identify the target
 * @param {Array<string>} propertyPath path to property inside asset data. We
 *     set this value by setting the parent's attribute to the target's value
 */
function handleScoreAssetSelection(event, propertyPath) {
>>>>>>> 356ae515
  // We want to change the value, which means we have to write an expression
  // like "parent[prop] = val". To obtain the parent object, we just follow the
  // same path as the child's, but stop one property short. That last property
  // is then the "prop" in the expression above.
  const parentProperty = getElementFromPath(propertyPath.slice(0, -1));
<<<<<<< HEAD
  parentProperty[propertyPath[propertyPath.length - 1]] =
      val === 'None' ? null : val;
=======
  parentProperty[propertyPath[propertyPath.length - 1]] = $(event.target).val();
>>>>>>> 356ae515
  updateDataInFirestore(
      () => disasterData.get(getDisaster()), () => {}, () => {});
}

/**
 * Simple utility to create an option for a select.
 * @param {string} text Displayed text/value of option
 * @return {JQuery<HTMLOptionElement>}
 */
function createOptionFrom(text) {
  return $(document.createElement('option')).text(text);
}

/**
 * Displays latitude/longitude in a reasonable way. https://xkcd.com/2170/.
 * @param {Array<Array<number>>} latLngs
 * @return {string} numbers truncated to 2 digits, latitude first, joined.
 */
function displayGeoNumbers(latLngs) {
  return latLngs
      .map(
          (coords) =>
              '(' + coords[1].toFixed(2) + ', ' + coords[0].toFixed(2) + ')')
      .join(', ');
}<|MERGE_RESOLUTION|>--- conflicted
+++ resolved
@@ -758,14 +758,9 @@
     for (const state of states) {
       if (stateAssets.get(state)) {
         const statePropertyPath = propertyPath.concat([state]);
-<<<<<<< HEAD
         row.append(createTd().append(addChangeHandler(
             createAssetDropdown(stateAssets.get(state), statePropertyPath),
             statePropertyPath)));
-=======
-        row.append(createTd().append(
-            createAssetDropdown(stateAssets.get(state), statePropertyPath)));
->>>>>>> 356ae515
       }
     }
   }
@@ -776,7 +771,6 @@
  * @param {Array<string>} assets List of assets in the disaster folder
  */
 function initializeDamageSelector(assets) {
-<<<<<<< HEAD
   const mapBoundsSpan = $('#map-bounds-div');
   const select = createAssetDropdown(
       assets, ['damage_asset_path'], $('#damage-asset-select').empty());
@@ -796,10 +790,6 @@
   const selectVal = select.val();
   selectVal && selectVal !== 'None' ? mapBoundsSpan.hide() :
                                       mapBoundsSpan.show();
-=======
-  createAssetDropdown(
-      assets, ['damage_asset_path'], $('#damage-asset-select').empty());
->>>>>>> 356ae515
 }
 
 /**
@@ -857,17 +847,11 @@
     }
     select.append(assetOption);
   }
-<<<<<<< HEAD
-=======
-  select.on(
-      'change', (event) => handleScoreAssetSelection(event, propertyPath));
->>>>>>> 356ae515
 
   return select;
 }
 
 /**
-<<<<<<< HEAD
  * Adds the default change handler, which updates our internal data (and
  * Firestore) when this element changes.
  * @param {JQuery<HTMLElement>} elt
@@ -887,25 +871,13 @@
  *     set this value by setting the parent's attribute to the target's value
  */
 function handleScoreAssetSelection(val, propertyPath) {
-=======
- * Handles the user selecting an asset for one of the possible score types.
- * @param {Event} event Event, used to identify the target
- * @param {Array<string>} propertyPath path to property inside asset data. We
- *     set this value by setting the parent's attribute to the target's value
- */
-function handleScoreAssetSelection(event, propertyPath) {
->>>>>>> 356ae515
   // We want to change the value, which means we have to write an expression
   // like "parent[prop] = val". To obtain the parent object, we just follow the
   // same path as the child's, but stop one property short. That last property
   // is then the "prop" in the expression above.
   const parentProperty = getElementFromPath(propertyPath.slice(0, -1));
-<<<<<<< HEAD
   parentProperty[propertyPath[propertyPath.length - 1]] =
       val === 'None' ? null : val;
-=======
-  parentProperty[propertyPath[propertyPath.length - 1]] = $(event.target).val();
->>>>>>> 356ae515
   updateDataInFirestore(
       () => disasterData.get(getDisaster()), () => {}, () => {});
 }
