import {initializeDisasterPicker} from './disaster_picker.js';
import {getDisastersData} from './firestore_document.js';
import {HELP_DOC_URL, MANAGE_DISASTERS_HELP_URL, MANAGE_LAYERS_HELP_URL} from './help.js';

export {loadNavbarWithPicker};

const MANAGE_LAYERS_PAGE = 'import/manage_layers.html';
const MANAGE_DISASTERS_PAGE = 'import/manage_disaster.html';

/**
 * Loads the navbar and invokes the callback upon load.
 *
 * @param {Function} callback the callback invoked upon load
 */
function loadNavbar(callback) {
  $('#navbar').load(getUrlUnderDocs('navbar.html'), () => {
    $('#map-a').prop('href', getUrlUnderDocs(''));
    $('#manage-layers-a').prop('href', getUrlUnderDocs(MANAGE_LAYERS_PAGE));
    $('#manage-disaster-a')
        .prop('href', getUrlUnderDocs(MANAGE_DISASTERS_PAGE));
    $('#help-a').prop('href', getHelpUrl());
    callback();
  });
}

/**
 * Loads the navbar with a disaster picker.
 * @param {Promise} firebaseAuthPromise Promise that completes when Firebase
 *     login is done
 * @param {string} title Title of page
 * @param {?Function} changeDisasterHandler Function invoked when disaster is
 *     changed. If not specified, reloads page
 * @param {?Promise<Map<string, Object>>} firebaseDataPromise If caller has
 *     already kicked off a fetch of all disasters, pass that Promise in here to
 *     avoid a duplicate fetch
 */
function loadNavbarWithPicker(
    firebaseAuthPromise, title, changeDisasterHandler = null,
    firebaseDataPromise = null) {
  if (!firebaseDataPromise) {
    firebaseDataPromise = firebaseAuthPromise.then(getDisastersData);
  }
  loadNavbar(() => {
    $('#nav-left')
<<<<<<< HEAD
        .append($(document.createElement('div'))
                    .load(
                        getUrlUnderDocs('disaster_picker.html'),
                        () => initializeDisasterPicker(
                            firebaseDataPromise, changeDisasterHandler)));
=======
        .load(
            getUrlUnderDocs('disaster_picker.html'),
            () => initializeDisasterPicker(
                firebaseDataPromise, changeDisasterHandler));
>>>>>>> 1b74b0a4
    $('#nav-title-header').html(title);
  });
}

/**
 * Get url of a file in or below our docs directory by using the path of this
 * current script.
 * @param {string} pathFragment path fragment to append to '.../docs/'
 * @return {string}
 */
function getUrlUnderDocs(pathFragment) {
  return import.meta.url.replace(/navbar\.js$/, pathFragment);
}

/**
 * Gets the url for the help section relevant to the current page
 * @return {string}
 */
function getHelpUrl() {
  if (window.location.pathname.endsWith(MANAGE_LAYERS_PAGE)) {
    return MANAGE_LAYERS_HELP_URL;
  } else if (window.location.pathname.endsWith(MANAGE_DISASTERS_PAGE)) {
    return MANAGE_DISASTERS_HELP_URL;
  }
  return HELP_DOC_URL;
}<|MERGE_RESOLUTION|>--- conflicted
+++ resolved
@@ -42,18 +42,10 @@
   }
   loadNavbar(() => {
     $('#nav-left')
-<<<<<<< HEAD
-        .append($(document.createElement('div'))
-                    .load(
-                        getUrlUnderDocs('disaster_picker.html'),
-                        () => initializeDisasterPicker(
-                            firebaseDataPromise, changeDisasterHandler)));
-=======
         .load(
             getUrlUnderDocs('disaster_picker.html'),
             () => initializeDisasterPicker(
                 firebaseDataPromise, changeDisasterHandler));
->>>>>>> 1b74b0a4
     $('#nav-title-header').html(title);
   });
 }
