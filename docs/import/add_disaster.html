<!DOCTYPE html>
<html lang="en">
<head>
  <meta charset="UTF-8">
  <title>Add New Disaster</title>
  <!-- TODO(janakr): Switch back to compiled version in production. -->
  <!-- TODO(janakr): This is pinned to a particular version, but we should be targeting the live
       version, whatever it is. -->
  <script src="https://rawcdn.githack.com/google/earthengine-api/3bb86bfc4f3d9eed98220f3d225b414982915b86/javascript/build/ee_api_js_debug.js"></script>
  <!-- TODO(janakr): download this script to lib. -->
  <script src="https://apis.google.com/js/api.js"></script>

  <script src="https://www.gstatic.com/firebasejs/6.3.3/firebase-app.js"></script>
  <script src="https://www.gstatic.com/firebasejs/6.3.3/firebase-firestore.js"></script>
  <script src="https://www.gstatic.com/firebasejs/7.2.1/firebase-auth.js"></script>
  <!-- Load jQuery, a 3rd-party library. -->
  <script src="https://ajax.googleapis.com/ajax/libs/jquery/2.1.3/jquery.min.js"></script>
  <script src="https://cdnjs.cloudflare.com/ajax/libs/jqueryui/1.11.4/jquery-ui.js"></script>

  <script src="https://apis.google.com/js/api.js"></script>
  <script type="module" src="./add_disaster_startup.js"></script>

  <!-- Load our styles. -->
  <link rel="stylesheet" href="../style.css">
  <link rel="stylesheet" href="add_disaster.css">
</head>
<body>

<div id="navbar"></div>

<br><br><br>  <!-- TODO(ramvellanki): switch to using a margin above the main content of this page -->

<div id="disaster-picker">
  <label for="disaster">Disaster: </label>
  <select id="disaster" style="width: 160px"></select>
  <select id="pending-disaster" style="width: 160px" hidden="true" disabled="true">
    <option value="pending" id="pending">...</option>
  </select>
  <span>  OR  </span>
  <button type="button" id="create-new-disaster">Create New Disaster</button>
</div><br>
<div id="status"></div>
<div id="selected-disaster" hidden="true">
  <table id="layer-manager" class="table table-bordered pagin-table">
    <thead>
      <tr>
        <th style="width:20px"></th>
        <th style="width:200px">Layer Name</th>
        <th style="width:600px">EE Path/URL</th>
        <th>Type</th>
        <th>Display on Load</th>
        <th>Color</th>
      </tr>
    </thead>
    <tbody id="tbody"></tbody>
    <div id="writeWaiter">
      <div id="writeWaiter-loader"></div>
    </div>
  </table>
  <br>
  <div id="asset-pickers"></div>
  <p>Upload additional assets via the <a href="https://code.earthengine.google.com/" target="_blank"> code editor </a></p>
  <br>
  <button type="button" id="delete", disabled="true">Delete</button>
</div>
<div id="new-disaster" hidden="true">
  <button type="button" id="cancel-new-disaster">Cancel</button>
  <form action="" id="new-disaster-form">
    <label for="name">Disaster Name: </label><input id="name"><label for="name"><i> ex: harvey</i></label><br>
    <label for="year">Disaster Year: </label><input id="year"><label for="year"><i> ex: 2017</i></label><br>
    <!-- TODO(#207): support us territory data sets and add them here -->
    <label for="states">State(s): </label><select multiple="multiple" id="states" style="height: 160px">
      <option value="AL">Alabama</option>
      <option value="AK">Alaska</option>
      <option value="AZ">Arizona</option>
      <option value="AR">Arkansas</option>
      <option value="CA">California</option>
      <option value="CO">Colorado</option>
      <option value="CT">Connecticut</option>
      <option value="DE">Delaware</option>
      <option value="DC">District Of Columbia</option>
      <option value="FL">Florida</option>
      <option value="GA">Georgia</option>
      <option value="HI">Hawaii</option>
      <option value="ID">Idaho</option>
      <option value="IL">Illinois</option>
      <option value="IN">Indiana</option>
      <option value="IA">Iowa</option>
      <option value="KS">Kansas</option>
      <option value="KY">Kentucky</option>
      <option value="LA">Louisiana</option>
      <option value="ME">Maine</option>
      <option value="MD">Maryland</option>
      <option value="MA">Massachusetts</option>
      <option value="MI">Michigan</option>
      <option value="MN">Minnesota</option>
      <option value="MS">Mississippi</option>
      <option value="MO">Missouri</option>
      <option value="MT">Montana</option>
      <option value="NE">Nebraska</option>
      <option value="NV">Nevada</option>
      <option value="NH">New Hampshire</option>
      <option value="NJ">New Jersey</option>
      <option value="NM">New Mexico</option>
      <option value="NY">New York</option>
      <option value="NC">North Carolina</option>
      <option value="ND">North Dakota</option>
      <option value="OH">Ohio</option>
      <option value="OK">Oklahoma</option>
      <option value="OR">Oregon</option>
      <option value="PA">Pennsylvania</option>
      <option value="RI">Rhode Island</option>
      <option value="SC">South Carolina</option>
      <option value="SD">South Dakota</option>
      <option value="TN">Tennessee</option>
      <option value="TX">Texas</option>
      <option value="UT">Utah</option>
      <option value="VT">Vermont</option>
      <option value="VA">Virginia</option>
      <option value="WA">Washington</option>
      <option value="WV">West Virginia</option>
      <option value="WI">Wisconsin</option>
      <option value="WY">Wyoming</option>
    </select><br>
    <button type="button" id="add-disaster-button" disabled="true">Add Disaster</button>
  </form>
</div>
<<<<<<< HEAD
<div id="selected-disaster" hidden="true">
  <p>Upload additional assets via the <a href="https://code.earthengine.google.com/" target="_blank"> code editor </a></p>
  <div id="asset-pickers"></div>
  <button type="button" id="delete", disabled="true">Delete</button>
</div>
=======
<script type="module">
  import {taskAccumulator} from './add_disaster_startup.js';
  taskAccumulator.taskCompleted();
</script>
>>>>>>> fb146dbb
</body>
</html><|MERGE_RESOLUTION|>--- conflicted
+++ resolved
@@ -125,17 +125,5 @@
     <button type="button" id="add-disaster-button" disabled="true">Add Disaster</button>
   </form>
 </div>
-<<<<<<< HEAD
-<div id="selected-disaster" hidden="true">
-  <p>Upload additional assets via the <a href="https://code.earthengine.google.com/" target="_blank"> code editor </a></p>
-  <div id="asset-pickers"></div>
-  <button type="button" id="delete", disabled="true">Delete</button>
-</div>
-=======
-<script type="module">
-  import {taskAccumulator} from './add_disaster_startup.js';
-  taskAccumulator.taskCompleted();
-</script>
->>>>>>> fb146dbb
 </body>
 </html>