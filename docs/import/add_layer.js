import {eeLegacyPrefix} from '../ee_paths.js';
import {convertEeObjectToPromise} from '../ee_promise_cache.js';
import {LayerType} from '../firebase_layers.js';
import {createLayerRow} from './manage_layers.js';
import {getCurrentLayers, updateLayersInFirestore} from './manage_layers_lib.js';

export {processNewEeLayer, processNonEeLayer};

/**
 * Processes a new feature-collection-typed layer and puts its color column
 * info into firestore.
 * @param {string} asset ee asset path
 * @param {enum} type LayerType
 * @return {Promise<void>} Finishes when the property information has been
 * written to firestore.
 */
function processNewEeLayer(asset, type) {
  ee.data.setAssetAcl(
      eeLegacyPrefix + asset, {all_users_can_read: true}, () => {
        console.log('Made ' + eeLegacyPrefix + asset + ' world readable');
      });
  switch (type) {
    case LayerType.IMAGE:
    case LayerType.IMAGE_COLLECTION:
<<<<<<< HEAD
      const layer = {
        assetType: type,
        eeName: asset,
        displayName: '',
        displayOnLoad: false,
      };
      return prependToTable(layer);
=======
      return prependToTable(createCommonEeLayerFields(asset, type));
>>>>>>> e730bb06
    case LayerType.FEATURE_COLLECTION:
      const featureCollection = ee.FeatureCollection(asset);
      const properties = featureCollection.first().propertyNames();
      const stats = properties.map((property) => {
        const max = featureCollection.aggregate_max(property);
        const min = featureCollection.aggregate_min(property);
        const values = ee.Algorithms.If(
            ee.Number(featureCollection.aggregate_count_distinct(property))
                .lte(ee.Number(25)),
            // This is annoyingly indirect, but ee aggregate_values doesn't
            // aggregate equal values.
            ee.Dictionary(featureCollection.aggregate_histogram(property))
                .keys(),
            ee.List([]));
        return ee.Dictionary.fromLists(
            ['max', 'min', 'values'], [max, min, values]);
      });
      return convertEeObjectToPromise(
                 ee.Dictionary.fromLists(properties, stats))
          .then((columns) => {
            const layer = {
<<<<<<< HEAD
              assetType: type,
              eeName: asset,
              colorFunction: {
                columns: columns,
                currentStyle: 2,
                colors: {},
              },
              displayName: '',
              displayOnLoad: false,
=======
              ...createCommonEeLayerFields(asset, type),
              colorFunction: {
                columns: columns,
                currentStyle: 2,
                lastByPropertyStyle: 0,
                colors: {},
              },
>>>>>>> e730bb06
            };
            return prependToTable(layer);
          });
  }
}

/**
 * Create fields that all ee layers have.
 * @param {string} asset
 * @param {LayerType} type
 * @return {Object}
 */
function createCommonEeLayerFields(asset, type) {
  return {
    assetType: type,
    eeName: asset,
    displayName: '',
    displayOnLoad: false,
  };
}

/**
 * Given a new layer, adds to table and firestore.
 * @param {Object} layer
 * @return {?Promise<void>} See updateLayersInFirestore doc
 */
function prependToTable(layer) {
  const index = getCurrentLayers().length;
  getCurrentLayers().push(layer);
  const newRow = createLayerRow(layer, index);
  $('#tbody').prepend(newRow);
  newRow.children('.color-td').trigger('click');
  return updateLayersInFirestore();
}

/**
 * Adds a new non-ee layer to the table and firestore.
 * @param {enum} type The LayerType (kml or map tile)
 * @param  {Array<string>} urls The urls for the layer display
 * @return {Promise<void>} Finishes when the layer information has been
 * written to firestore.
 */
function processNonEeLayer(type, urls) {
  const layer = {
    displayName: '',
    assetType: type,
    urls: urls,
    displayOnLoad: false,
  };
  return prependToTable(layer);
}<|MERGE_RESOLUTION|>--- conflicted
+++ resolved
@@ -22,17 +22,7 @@
   switch (type) {
     case LayerType.IMAGE:
     case LayerType.IMAGE_COLLECTION:
-<<<<<<< HEAD
-      const layer = {
-        assetType: type,
-        eeName: asset,
-        displayName: '',
-        displayOnLoad: false,
-      };
-      return prependToTable(layer);
-=======
       return prependToTable(createCommonEeLayerFields(asset, type));
->>>>>>> e730bb06
     case LayerType.FEATURE_COLLECTION:
       const featureCollection = ee.FeatureCollection(asset);
       const properties = featureCollection.first().propertyNames();
@@ -54,17 +44,6 @@
                  ee.Dictionary.fromLists(properties, stats))
           .then((columns) => {
             const layer = {
-<<<<<<< HEAD
-              assetType: type,
-              eeName: asset,
-              colorFunction: {
-                columns: columns,
-                currentStyle: 2,
-                colors: {},
-              },
-              displayName: '',
-              displayOnLoad: false,
-=======
               ...createCommonEeLayerFields(asset, type),
               colorFunction: {
                 columns: columns,
@@ -72,7 +51,6 @@
                 lastByPropertyStyle: 0,
                 colors: {},
               },
->>>>>>> e730bb06
             };
             return prependToTable(layer);
           });
