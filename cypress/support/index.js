--- conflicted
+++ resolved
@@ -25,13 +25,8 @@
 global.host = 'http://localhost:8080/';
 global.tableClass = '.google-visualization-table-table';
 
-<<<<<<< HEAD
-global.testCookieValue = Math.random() + '/suffix';
 beforeEach(() => {
   cy.viewport(1100, 1700);
-=======
-beforeEach(() => {
   global.testCookieValue = Math.random() + '/suffix';
->>>>>>> 8ce73f9c
   cy.setCookie('IN_CYPRESS_TEST', testCookieValue);
 });