import {ColorStyle, LayerType} from '../../../docs/firebase_layers';
import {readDisasterDocument} from '../../../docs/firestore_document';
import {populateColorFunctions, withColor} from '../../../docs/import/color_function_util.js';
import * as manageLayersLib from '../../../docs/import/manage_layers_lib.js';
import {getCurrentLayers} from '../../../docs/import/manage_layers_lib.js';
import * as snackbar from '../../../docs/snackbar.js';
import {createTrs, setDisaster, setDisasterAndLayers} from '../../support/import_test_util.js';
import {loadScriptsBeforeForUnitTests} from '../../support/script_loader.js';

const property = 'colorFunction';
let writeToFirebaseStub;

describe('Unit tests for color function utility', () => {
  loadScriptsBeforeForUnitTests('ee', 'firebase', 'jquery');
  let colorFunctionEditor;
  let snackbarStub;

  before(() => {
    cy.visit('test_utils/empty.html');
    return cy.document().then((doc) => {
      colorFunctionEditor = doc.createElement('div');
      colorFunctionEditor.id = 'color-fxn-editor';
      colorFunctionEditor.hidden = true;
      const colorTypeRadios = doc.createElement('div');
      colorTypeRadios.append(
          ...makeRadio(doc, 'SINGLE-radio', 'property-or-single'),
          ...makeRadio(doc, 'property-radio', 'property-or-single'));
      colorFunctionEditor.append(colorTypeRadios);
      const byPropertyDiv = makeTypeDiv(doc, 'by-property');
      const propertyPicker = doc.createElement('select');
      propertyPicker.id = 'property-picker';
      byPropertyDiv.append(
          propertyPicker, doc.createElement('br'),
          ...makeRadio(doc, 'CONTINUOUS-radio', 'by-property-type'),
          ...makeRadio(doc, 'DISCRETE-radio', 'by-property-type'),
          makeTypeDiv(doc, 'continuous'), makeTypeDiv(doc, 'discrete'));
      colorFunctionEditor.append(makeTypeDiv(doc, 'single'), byPropertyDiv);
      doc.body.appendChild(colorFunctionEditor);
    });
  });

  let first = true;
  beforeEach(() => {
    snackbarStub = cy.stub(snackbar, 'showErrorSnackbar');
    cy.document().then((doc) => {
      cy.stub(document, 'getElementById')
          .callsFake((id) => doc.getElementById(id));
      // We only need this to run once but stubs are supposed to be set
      // in beforeEach not before.
      if (first) {
        populateColorFunctions();
        first = false;
      }
    });
    writeToFirebaseStub = cy.stub(manageLayersLib, 'updateLayersInFirestore');
    $(colorFunctionEditor).hide();
  });

<<<<<<< HEAD
  it('closes an incomplete color function form', () => {
    let td = setUpWithLayer({
      'color-function': {
        'current-style': 0,
        'columns': {
          'wings': {'min': 0, 'max': 100, 'values': [0, 1, 2, 100]},
        },
      },
    });
    td.trigger('click');
    td.trigger('click');
    expect(snackbarStub.withArgs(
               'Warning: Closed layer missing color and property. ' +
               'May not show up on map.'))
        .to.be.calledOnce;

    const missingColorStub = snackbarStub.withArgs(
        'Warning: Closed layer missing color. May not show up on map.');
    td = setUpWithLayer({
      'color-function': {
        'current-style': 2,
      },
    });
    td.trigger('click');
    td.trigger('click');
    expect(missingColorStub).to.be.calledOnce;

    td = setUpWithLayer({
      'color-function': {
        'current-style': 0,
        'columns': {
          'wings': {'min': 0, 'max': 100, 'values': [0, 1, 2, 100]},
        },
        'field': 'wings',
      },
    });
    td.trigger('click');
    td.trigger('click');
    expect(missingColorStub).to.be.calledTwice;

    td = setUpWithLayer({
      'color-function': {
        'current-style': 0,
        'columns': {
          'wings': {'min': 0, 'max': 100, 'values': [0, 1, 2, 100]},
        },
        'color': 'red',
      },
    });
    td.trigger('click');
    td.trigger('click');
    expect(
        snackbarStub.withArgs(
            'Warning: Closed layer missing property. May not show up on map.'))
        .to.be.calledOnce;

    td = setUpWithLayer({
      'color-function': {
        'current-style': 1,
        'columns': {
          'wings': {'min': 0, 'max': 100, 'values': [0, 1, 2, 100]},
        },
        'field': 'wings',
        'colors': {},
      },
    });
    td.trigger('click');
    td.trigger('click');
    expect(snackbarStub.withArgs(
               'Warning: Closed layer missing at least one color. ' +
               'May not show up on map.'))
        .to.be.calledOnce;
  });

=======
>>>>>>> a86f451e
  it('updates min-max values', () => {
    // layer in pre-picking a property state
    const layer = {
      'colorFunction': {
        'currentStyle': 0,
        'columns': {
          'wings': {'min': 0, 'max': 100, 'values': [0, 1, 2, 100]},
        },
      },
    };
    const td = setUpWithLayer(layer);
    td.trigger('click');
    const maxMin = $('#max-min');
    expect(maxMin.is(':visible')).to.be.false;

    const propertyPicker = $('#property-picker');
    propertyPicker.val('wings').trigger('change');
    expectOneFirebaseWrite();
    expect(maxMin.is(':visible'));
    const maxInput = $('#continuous-max');
    const minInput = $('#continuous-min');
    expect(maxInput.val()).to.equal('100');
    expect(minInput.val()).to.equal('0');
    // not one of actual values
    maxInput.val(20).trigger('blur');
    expectOneFirebaseWrite();
    // one of actual values
    minInput.val(1).trigger('blur');
    expectOneFirebaseWrite();

    // make sure new values still there on close and reopen.
    td.trigger('click');
    td.trigger('click');
    expect(maxMin.is(':visible'));
    expect(maxInput.val()).to.equal('20');
    expect(minInput.val()).to.equal('1');
    const wings = getCurrentLayers()[0].colorFunction.columns.wings;
    expect(wings['min']).to.equal(1);
    expect(wings['max']).to.equal(20);

    // try to input a bad val (min < max)
    const errorDiv = $('#max-min-error');
    expect(errorDiv.is(':visible')).to.be.false;
    minInput.val(30).trigger('blur');
    expect(errorDiv.is(':visible')).to.be.true;
    expect(errorDiv.text()).to.equal('Error: min value > max value');
    expect(writeToFirebaseStub).to.not.be.called;
    minInput.val(10).trigger('blur');
    expect(errorDiv.is(':visible')).to.be.false;
    expectOneFirebaseWrite();
  });

  it.only('tests against real harvey layer', () => {
    setDisaster('2017-harvey');
    readDisasterDocument().then((doc) => {
      const {layers} = doc.data();
      let featureCollectionLayer;
      for (const layer of layers) {
        if (layer['asset-type'] === LayerType.FEATURE_COLLECTION) {
          featureCollectionLayer = layer;
          break;
        }
      }
      if (!featureCollectionLayer) {
        // If harvey ends up with no feature collection-typed layers we
        // return early. Don't expect this to happen but.
        return;
      }

      const colorFunction = featureCollectionLayer['color-function'];
      const color = colorFunction.color;
      const property = colorFunction.field;

      const td = setUpWithLayer(featureCollectionLayer);
      td.trigger('click');

      switch (colorFunction['current-style']) {
        case ColorStyle.CONTINUOUS:
          expect($('#property-picker').val()).to.equal(property);
          expect($('#continuous-min').val())
              .to.equal(colorFunction.columns[property].min);
          expect($('#continuous-max').val())
              .to.equal(colorFunction.columns[property].max);
          if (color) {
            expect($('#continuous-color-picker').val()).to.equal(color);
          } else {
            expect($('#continuous-color-picker').val()).to.be.null;
          }
          break;
        case ColorStyle.DISCRETE:
          const colors = colorFunction.colors;
          expect($('#property-picker').val()).to.equal(property);
          $('#discrete-color-pickers')
              .find('li')
              .each(/* @this HTMLElement */ function() {
                // slicing off the ': ' at the end of the label to just get the
                // property value.
                const value = $(this).children('label').text().slice(0, -2);
                const selectedColor = $(this).children('select').val();
                expect(colors[value]).to.equal(selectedColor);
              });
          break;
        case ColorStyle.SINGLE:
          if (color) {
            expect($('#single-color-picker').val()).to.equal(color);
          } else {
            expect($('#single-color-picker').val()).to.be.null;
          }
          break;
      }
    });
  });

  it('switches schemas and writes data', () => {
    const layer = {
<<<<<<< HEAD
      'color-function': {
        'current-style': 2,
        'last-by-property-style': 0,
=======
      'colorFunction': {
        'currentStyle': 2,
>>>>>>> a86f451e
        'columns': {
          'wings': {'min': 0, 'max': 2, 'values': [0, 1, 2]},
          'legs': {'min': 0, 'max': 100, 'values': [0, 2, 4, 8, 100]},
        },
        'colors': {},
        'color': 'yellow',
      },
    };
    const td = setUpWithLayer(layer);
    expect($(colorFunctionEditor).is(':visible')).to.be.false;
    td.trigger('click');

    expect($(colorFunctionEditor).is(':visible')).to.be.true;
    expect(writeToFirebaseStub).to.not.be.called;
    expect(getColorFunction().color).to.equal('yellow');

    // update color
    $('#single-color-picker').val('red').trigger('change');
    expectOneFirebaseWrite();
    expect(getColorFunction().color).to.equal('red');
    expect(td.children().length).to.equal(1);
    expect(td.children().first().css('background-color')).to.equal('red');

    // switch to continuous
    const propertyRadio = $('#property-radio');
    propertyRadio.trigger('change');
    expectOneFirebaseWrite();
<<<<<<< HEAD
    const continuousRadio = $('#CONTINUOUS-radio');
    expect(continuousRadio.prop('checked')).to.be.true;
    expect(continuousRadio.prop('style').display).to.equal('');
    const propertyPicker = $('#property-picker');
    expect(getColorFunction()['current-style']).to.equal(0);
    expect(getColorFunction()['color']).to.equal('red');
    expect(propertyPicker.val()).to.be.null;
=======
    const continuousPropertyPicker = $('#continuous-property-picker');
    let {currentStyle, color} = getColorFunction();
    expect(currentStyle).to.equal(0);
    expect(color).to.equal('red');
    expect(continuousPropertyPicker.val()).to.be.null;
>>>>>>> a86f451e

    // update field
    propertyPicker.val('wings').trigger('change');
    expectOneFirebaseWrite();
    expect(getColorFunction().field).to.equal('wings');
    expect($('#continuous-color-picker').val()).to.equal('red');

    // switch to discrete
    const discreteRadio = $('#DISCRETE-radio');
    discreteRadio.trigger('change');
    expectOneFirebaseWrite();
<<<<<<< HEAD
    expect(getColorFunction()['current-style']).to.equal(1);
    expect(td.children().length).to.equal(1);
    expect(getColorFunction()['field']).to.equal('wings');
    expect(propertyPicker.val()).to.equal('wings');
=======
    const discretePropertyPicker = $('#discrete-property-picker');
    let field;
    ({currentStyle, field} = getColorFunction());
    expect(currentStyle).to.equal(1);
    expect(td.children().length).to.equal(0);
    expect(field).to.equal('wings');
    expect(discretePropertyPicker.val()).to.equal('wings');
>>>>>>> a86f451e
    const discreteColorPickerList = $('#discrete-color-pickers');
    expect(discreteColorPickerList.children('li').length).to.equal(3);

    // update field
    propertyPicker.val('legs').trigger('change');
    expectOneFirebaseWrite();
    expect(getColorFunction().field).to.equal('legs');

    // update discrete color
    expect(getColorFunction().colors).to.be.empty;
    discreteColorPickerList.children('li')
        .first()
        .children('select')
        .val('orange')
        .trigger('change');
    expectOneFirebaseWrite();
    expect(getColorFunction().colors).to.eql({'0': 'orange'});
    expect(td.children().length).to.equal(1);
    expect(td.children().first().css('background-color')).to.equal('orange');

    // update another
    discreteColorPickerList.children()
        .eq(1)
        .children('select')
        .val('blue')
        .trigger('change');
    expectOneFirebaseWrite();
    expect(td.children().length).to.equal(2);
    expect(td.children().eq(1).css('background-color')).to.equal('blue');

    // switch to single and back to check state was saved
    $('#SINGLE-radio').trigger('change');
    expectOneFirebaseWrite();
    propertyRadio.trigger('change');
    expectOneFirebaseWrite();
    expect(discreteRadio.prop('checked')).to.be.true;

    td.trigger('click');
    expect($(colorFunctionEditor).is(':visible')).to.be.false;
    expect(writeToFirebaseStub).to.not.be.called;
  });
});

/**
 * Sets up td in row as expected by code with the given layer information.
 * @param {Object} layer
 * @return {JQuery<HTMLElement>}
 */
function setUpWithLayer(layer) {
  setDisasterAndLayers([layer]);

  // We're not actually attaching this and grabbing it again so fine to use
  // non-cy doc.
  const td = withColor($(document.createElement('td')), layer, property);
  const row = createTrs(1);
  row[0].append(td);

  return td;
}

/** Asserts we wrote to firebase once and clear stub history. */
function expectOneFirebaseWrite() {
  expect(writeToFirebaseStub).to.be.calledOnce;
  writeToFirebaseStub.resetHistory();
}

/**
 * Gets the current color function.Fscore-
 * @return {Object}
 */
function getColorFunction() {
  return manageLayersLib.getCurrentLayers()[0][property];
}

/**
 * Makes one of the type divs (mimicking html in manage_layers.html)
 * @param {HTMLDocument} doc
 * @param {string} id
 * @return {HTMLDivElement}
 */
function makeTypeDiv(doc, id) {
  const div = doc.createElement('div');
  div.id = id;
  div.hidden = true;
  return div;
}

/**
 * Makes a radio (mimicking html in manage-layers.html). Add a label for
 * easier test debugging.
 * @param {HTMLDocument} doc
 * @param {string} id
 * @param {string} name
 * @return {HTMLInputElement}
 */
function makeRadio(doc, id, name) {
  const label = doc.createElement('label');
  label.innerText = id;
  const radio = doc.createElement('input');
  radio.id = id;
  radio.name = name;
  radio.type = 'radio';
  return [label, radio];
}<|MERGE_RESOLUTION|>--- conflicted
+++ resolved
@@ -56,13 +56,12 @@
     $(colorFunctionEditor).hide();
   });
 
-<<<<<<< HEAD
   it('closes an incomplete color function form', () => {
     let td = setUpWithLayer({
-      'color-function': {
-        'current-style': 0,
-        'columns': {
-          'wings': {'min': 0, 'max': 100, 'values': [0, 1, 2, 100]},
+      colorFunction: {
+        currentStyle: 0,
+        columns: {
+          wings: {min: 0, max: 100, values: [0, 1, 2, 100]},
         },
       },
     });
@@ -76,8 +75,8 @@
     const missingColorStub = snackbarStub.withArgs(
         'Warning: Closed layer missing color. May not show up on map.');
     td = setUpWithLayer({
-      'color-function': {
-        'current-style': 2,
+      colorFunction: {
+        currentStyle: 2,
       },
     });
     td.trigger('click');
@@ -85,12 +84,12 @@
     expect(missingColorStub).to.be.calledOnce;
 
     td = setUpWithLayer({
-      'color-function': {
-        'current-style': 0,
-        'columns': {
-          'wings': {'min': 0, 'max': 100, 'values': [0, 1, 2, 100]},
-        },
-        'field': 'wings',
+      colorFunction: {
+        currentStyle: 0,
+        columns: {
+          wings: {min: 0, max: 100, values: [0, 1, 2, 100]},
+        },
+        field: 'wings',
       },
     });
     td.trigger('click');
@@ -98,12 +97,12 @@
     expect(missingColorStub).to.be.calledTwice;
 
     td = setUpWithLayer({
-      'color-function': {
-        'current-style': 0,
-        'columns': {
-          'wings': {'min': 0, 'max': 100, 'values': [0, 1, 2, 100]},
-        },
-        'color': 'red',
+      colorFunction: {
+        currentStyle: 0,
+        columns: {
+          wings: {min: 0, max: 100, values: [0, 1, 2, 100]},
+        },
+        color: 'red',
       },
     });
     td.trigger('click');
@@ -114,13 +113,13 @@
         .to.be.calledOnce;
 
     td = setUpWithLayer({
-      'color-function': {
-        'current-style': 1,
-        'columns': {
-          'wings': {'min': 0, 'max': 100, 'values': [0, 1, 2, 100]},
-        },
-        'field': 'wings',
-        'colors': {},
+      colorFunction: {
+        currentStyle: 1,
+        columns: {
+          wings: {min: 0, max: 100, values: [0, 1, 2, 100]},
+        },
+        field: 'wings',
+        colors: {},
       },
     });
     td.trigger('click');
@@ -131,15 +130,13 @@
         .to.be.calledOnce;
   });
 
-=======
->>>>>>> a86f451e
   it('updates min-max values', () => {
     // layer in pre-picking a property state
     const layer = {
-      'colorFunction': {
-        'currentStyle': 0,
-        'columns': {
-          'wings': {'min': 0, 'max': 100, 'values': [0, 1, 2, 100]},
+      colorFunction: {
+        currentStyle: 0,
+        columns: {
+          wings: {min: 0, max: 100, values: [0, 1, 2, 100]},
         },
       },
     };
@@ -170,8 +167,8 @@
     expect(maxInput.val()).to.equal('20');
     expect(minInput.val()).to.equal('1');
     const wings = getCurrentLayers()[0].colorFunction.columns.wings;
-    expect(wings['min']).to.equal(1);
-    expect(wings['max']).to.equal(20);
+    expect(wings.min).to.equal(1);
+    expect(wings.max).to.equal(20);
 
     // try to input a bad val (min < max)
     const errorDiv = $('#max-min-error');
@@ -202,14 +199,14 @@
         return;
       }
 
-      const colorFunction = featureCollectionLayer['color-function'];
+      const colorFunction = featureCollectionLayer[colorFunction];
       const color = colorFunction.color;
       const property = colorFunction.field;
 
       const td = setUpWithLayer(featureCollectionLayer);
       td.trigger('click');
 
-      switch (colorFunction['current-style']) {
+      switch (colorFunction.currentStyle) {
         case ColorStyle.CONTINUOUS:
           expect($('#property-picker').val()).to.equal(property);
           expect($('#continuous-min').val())
@@ -248,20 +245,15 @@
 
   it('switches schemas and writes data', () => {
     const layer = {
-<<<<<<< HEAD
-      'color-function': {
-        'current-style': 2,
-        'last-by-property-style': 0,
-=======
-      'colorFunction': {
-        'currentStyle': 2,
->>>>>>> a86f451e
-        'columns': {
-          'wings': {'min': 0, 'max': 2, 'values': [0, 1, 2]},
-          'legs': {'min': 0, 'max': 100, 'values': [0, 2, 4, 8, 100]},
-        },
-        'colors': {},
-        'color': 'yellow',
+    colorFunction: {
+      currentStyle: 2,
+        lastByPropertyStyle: 0,
+        columns: {
+          wings: {min: 0, max: 2, values: [0, 1, 2]},
+          legs: {min: 0, max: 100, values: [0, 2, 4, 8, 100]},
+        },
+        colors: {},
+        color: 'yellow',
       },
     };
     const td = setUpWithLayer(layer);
@@ -283,21 +275,15 @@
     const propertyRadio = $('#property-radio');
     propertyRadio.trigger('change');
     expectOneFirebaseWrite();
-<<<<<<< HEAD
+
     const continuousRadio = $('#CONTINUOUS-radio');
     expect(continuousRadio.prop('checked')).to.be.true;
     expect(continuousRadio.prop('style').display).to.equal('');
     const propertyPicker = $('#property-picker');
-    expect(getColorFunction()['current-style']).to.equal(0);
-    expect(getColorFunction()['color']).to.equal('red');
     expect(propertyPicker.val()).to.be.null;
-=======
-    const continuousPropertyPicker = $('#continuous-property-picker');
     let {currentStyle, color} = getColorFunction();
     expect(currentStyle).to.equal(0);
     expect(color).to.equal('red');
-    expect(continuousPropertyPicker.val()).to.be.null;
->>>>>>> a86f451e
 
     // update field
     propertyPicker.val('wings').trigger('change');
@@ -309,12 +295,6 @@
     const discreteRadio = $('#DISCRETE-radio');
     discreteRadio.trigger('change');
     expectOneFirebaseWrite();
-<<<<<<< HEAD
-    expect(getColorFunction()['current-style']).to.equal(1);
-    expect(td.children().length).to.equal(1);
-    expect(getColorFunction()['field']).to.equal('wings');
-    expect(propertyPicker.val()).to.equal('wings');
-=======
     const discretePropertyPicker = $('#discrete-property-picker');
     let field;
     ({currentStyle, field} = getColorFunction());
@@ -322,7 +302,6 @@
     expect(td.children().length).to.equal(0);
     expect(field).to.equal('wings');
     expect(discretePropertyPicker.val()).to.equal('wings');
->>>>>>> a86f451e
     const discreteColorPickerList = $('#discrete-color-pickers');
     expect(discreteColorPickerList.children('li').length).to.equal(3);
 
