<!DOCTYPE html>
<html>
<head>
  <!-- Triggers the import/processing of data for other scripts' use. -->
  <title>Import data</title>
  <!-- Load the Roboto font. -->
  <link href="https://fonts.googleapis.com/css?family=Roboto" rel="stylesheet" type="text/css">

  <!-- Load jQuery, a 3rd-party library. -->
  <script src="https://ajax.googleapis.com/ajax/libs/jquery/2.1.3/jquery.min.js"></script>

  <!-- Load debug Earth Engine JavaScript client library. -->
  <!-- TODO(janakr): Switch back to compiled version in production. -->
  <!-- TODO(janakr): This is pinned to a particular version, but we should be targeting the live
       version, whatever it is. -->
  <script src="https://rawcdn.githack.com/google/earthengine-api/3bb86bfc4f3d9eed98220f3d225b414982915b86/javascript/build/ee_api_js_debug.js"></script>

  <!-- TODO(janakr): download this script to lib. -->
  <script src="https://apis.google.com/js/api.js"></script>

  <script src="https://www.gstatic.com/firebasejs/6.3.3/firebase-app.js"></script>
  <script src="https://www.gstatic.com/firebasejs/6.3.3/firebase-firestore.js"></script>
  <script src="https://www.gstatic.com/firebasejs/7.2.1/firebase-auth.js"></script>

  <!-- Load our script. -->
<<<<<<< HEAD
  <!-- TODO(janakr): Verify there's no downside to using relative paths here and below. -->
  <script type="module" src="./import_data_startup.js"></script>
=======
  <script type="module" src="./import_data.js"></script>
>>>>>>> ad3c1561

  <!-- Load our styles. -->
  <link rel="stylesheet" href="../style.css">
</head>
<body>
<div id="navbar"></div>
<div class="wrapper">
<div class="main-content">
<button disabled id="process-button">Kick off Data Processing</button> (will take a while!)
  <div class="g-sign-in hidden">
  <span class="label">Sign in with:</span>
  <div class="button">
    <span class="icon"></span>
    <span class="button-text">Google</span>
  </div>
</div>

<div id="compute-status"></div>
<div id="upload-status"></div>
</div>
</div>
</body>
</html><|MERGE_RESOLUTION|>--- conflicted
+++ resolved
@@ -23,12 +23,7 @@
   <script src="https://www.gstatic.com/firebasejs/7.2.1/firebase-auth.js"></script>
 
   <!-- Load our script. -->
-<<<<<<< HEAD
-  <!-- TODO(janakr): Verify there's no downside to using relative paths here and below. -->
   <script type="module" src="./import_data_startup.js"></script>
-=======
-  <script type="module" src="./import_data.js"></script>
->>>>>>> ad3c1561
 
   <!-- Load our styles. -->
   <link rel="stylesheet" href="../style.css">
