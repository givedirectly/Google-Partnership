import damageLevelsList from './damage_levels.js';
import {blockGroupTag, damageTag, geoidTag, scoreTag, snapPercentageTag} from './property_names.js';

export {processJoinedData as default};

const scoreDisplayCap = 255;

/**
 * Processes a feature corresponding to a geographic area and sets the score,
 * poverty and damage ratios, and color.
 *
 * @param {GeoJSON} feature GeoJSON Feature
 * @param {number} scalingFactor multiplies the raw score, it can be
 *     adjusted to make sure that the values span the desired range of ~0 to
 *     ~100.
 * @param {number} povertyThreshold between 0 and 1 representing what
 *     fraction of a population must be SNAP eligible to be considered.
 * @param {number} damageThreshold a number between 0 and 1 representing what
 *     fraction of a block group's buildings must be damaged to be considered.
 * @param {number} povertyWeight float between 0 and 1 that describes what
 *     percentage of the score should be based on poverty (this is also a proxy
 *     for damageWeight which is 1-this value).
 */
function colorAndRate(
    feature, scalingFactor, povertyThreshold, damageThreshold,
    povertyWeight) {
<<<<<<< HEAD
  const povertyRatio = feature.properties[snapPopTag] / feature.properties[totalPopTag];
  const ratioBuildingsDamaged =
      damageLevelsList
                    .map((type) => (type === 'no-damage') ? 0 : feature.properties[type])
                    .reduce((total, num) => total + num)
          / feature.properties[buildingCountTag];
  let score = 0;
  if (povertyRatio >= povertyThreshold && ratioBuildingsDamaged >= damageThreshold) {
    score = Math.round(scalingFactor * (ratioBuildingsDamaged * (1 - povertyWeight) + povertyRatio * povertyWeight));
  }
  feature.properties[scoreTag] = score;
  feature.properties[snapPercentageTag] = povertyRatio;
  feature.properties[damageTag] = ratioBuildingsDamaged;
  feature.properties['color'] = [255, 0, 255, Math.min(3 * score, scoreDisplayCap)];
=======
  const povertyRatio = ee.Number(feature.get(snapPercentageTag));
  const ratioBuildingsDamaged = ee.Number(feature.get(damageTag));
  const belowThresholds = povertyRatio.lte(povertyThreshold)
                              .or(ratioBuildingsDamaged.lte(damageThreshold));
  const potentialScore = ratioBuildingsDamaged.multiply(1 - povertyWeight)
                             .add(povertyRatio.multiply(povertyWeight))
                             .multiply(scalingFactor)
                             .round();
  const score = ee.Number(
      ee.Algorithms.If(belowThresholds, ee.Number(0), potentialScore));
  return ee
      .Feature(feature.geometry(), ee.Dictionary([
        geoidTag,
        feature.get(geoidTag),
        blockGroupTag,
        feature.get(blockGroupTag),
        scoreTag,
        score,
        snapPercentageTag,
        povertyRatio,
        damageTag,
        ratioBuildingsDamaged,
      ]))
      .set({
        style: {
          color: score.min(ee.Number(scoreDisplayCap)).format('ff00ff%02d'),
        },
      });
>>>>>>> 28e81357
}

/**
 * @param {Promise} dataPromise
 * @param {number} scalingFactor multiplies the raw score, it can be
 *     adjusted to make sure that the values span the desired range of ~0 to
 *     ~100.
 * @param {number} povertyThreshold between 0 and 1 representing what
 *     fraction of a population must be SNAP eligible to be considered.
 * @param {number} damageThreshold a number between 0 and 1 representing what
 *     fraction of a block group's building must be damaged to be considered.
 * @param {number} povertyWeight float between 0 and 1 that describes what
 *     percentage of the score should be based on poverty (this is also a proxy
 *     for damageWeight which is 1-this value).
 * @return {Promise}
 */
function processJoinedData(
    dataPromise, scalingFactor, povertyThreshold, damageThreshold,
    povertyWeight) {
  return dataPromise.then((featureCollection) => {
    for (const feature of featureCollection.features) {
      colorAndRate(
          feature, scalingFactor, povertyThreshold, damageThreshold,
          povertyWeight);
    }
    return featureCollection.features;
  });
}<|MERGE_RESOLUTION|>--- conflicted
+++ resolved
@@ -24,13 +24,8 @@
 function colorAndRate(
     feature, scalingFactor, povertyThreshold, damageThreshold,
     povertyWeight) {
-<<<<<<< HEAD
-  const povertyRatio = feature.properties[snapPopTag] / feature.properties[totalPopTag];
-  const ratioBuildingsDamaged =
-      damageLevelsList
-                    .map((type) => (type === 'no-damage') ? 0 : feature.properties[type])
-                    .reduce((total, num) => total + num)
-          / feature.properties[buildingCountTag];
+  const povertyRatio = feature.properties[snapPercentageTag];
+  const ratioBuildingsDamaged = feature.properties[damageTag];
   let score = 0;
   if (povertyRatio >= povertyThreshold && ratioBuildingsDamaged >= damageThreshold) {
     score = Math.round(scalingFactor * (ratioBuildingsDamaged * (1 - povertyWeight) + povertyRatio * povertyWeight));
@@ -39,36 +34,6 @@
   feature.properties[snapPercentageTag] = povertyRatio;
   feature.properties[damageTag] = ratioBuildingsDamaged;
   feature.properties['color'] = [255, 0, 255, Math.min(3 * score, scoreDisplayCap)];
-=======
-  const povertyRatio = ee.Number(feature.get(snapPercentageTag));
-  const ratioBuildingsDamaged = ee.Number(feature.get(damageTag));
-  const belowThresholds = povertyRatio.lte(povertyThreshold)
-                              .or(ratioBuildingsDamaged.lte(damageThreshold));
-  const potentialScore = ratioBuildingsDamaged.multiply(1 - povertyWeight)
-                             .add(povertyRatio.multiply(povertyWeight))
-                             .multiply(scalingFactor)
-                             .round();
-  const score = ee.Number(
-      ee.Algorithms.If(belowThresholds, ee.Number(0), potentialScore));
-  return ee
-      .Feature(feature.geometry(), ee.Dictionary([
-        geoidTag,
-        feature.get(geoidTag),
-        blockGroupTag,
-        feature.get(blockGroupTag),
-        scoreTag,
-        score,
-        snapPercentageTag,
-        povertyRatio,
-        damageTag,
-        ratioBuildingsDamaged,
-      ]))
-      .set({
-        style: {
-          color: score.min(ee.Number(scoreDisplayCap)).format('ff00ff%02d'),
-        },
-      });
->>>>>>> 28e81357
 }
 
 /**
