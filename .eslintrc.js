module.exports = {
  'env': {
    'browser': true,
    'es6': true,
  },
  'extends': [
    'google',
  ],
  'globals': {
    'Atomics': 'readonly',
    'SharedArrayBuffer': 'readonly',
  },
  'parserOptions': {
    'ecmaVersion': 2018,
    'sourceType': 'module',
  },
  'rules': {
    'new-cap': [2, {
      capIsNewExceptionPattern: 'ee\..*',
      // TODO(janakr): for some reason ee\n    .Feature isn't matched.
      capIsNewExceptions: ['Feature']}],
    'max-len': [2, {
      'ignorePattern': '^import .*',
      // TODO(janakr): this is true by default, why does it have to be specified
      // as soon as I start setting max-len explicitly?
      'ignoreUrls': true,
    }],
    // TODO(https://github.com/google/eslint-config-google/issues/58):
<<<<<<< HEAD
=======
    // Was fighting with clang and we believe clang is doing a good enough
    // job.
>>>>>>> c129f07e
    'indent': 'off',
  },
};<|MERGE_RESOLUTION|>--- conflicted
+++ resolved
@@ -26,11 +26,8 @@
       'ignoreUrls': true,
     }],
     // TODO(https://github.com/google/eslint-config-google/issues/58):
-<<<<<<< HEAD
-=======
     // Was fighting with clang and we believe clang is doing a good enough
     // job.
->>>>>>> c129f07e
     'indent': 'off',
   },
 };