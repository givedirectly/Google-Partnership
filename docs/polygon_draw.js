--- conflicted
+++ resolved
@@ -127,8 +127,7 @@
     const weightedSnapHouseholds = StoredShapeData.calculateWeightedTotal(
         intersectingBlockGroups, povertyHouseholdsTag);
     const weightedTotalHouseholds = StoredShapeData.calculateWeightedTotal(
-<<<<<<< HEAD
-        intersectingBlockGroups, totalPopTag);
+        intersectingBlockGroups, totalHouseholdsTag);
     let eeResult;
     try {
       eeResult = await convertEeObjectToPromise(ee.List([
@@ -169,32 +168,6 @@
     this.noteWriteFinished();
     this.state = StoredShapeData.State.SAVED;
     throw err;
-=======
-        intersectingBlockGroups, totalHouseholdsTag);
-    return new Promise(((resolve, reject) => {
-      ee.List([
-          numDamagePoints,
-          weightedSnapHouseholds,
-          weightedTotalHouseholds,
-        ]).evaluate((list, failure) => {
-        if (failure) {
-          createError('calculating data ' + this)(failure);
-          reject(failure);
-          return;
-        }
-        const calculatedData = {
-          damage: list[0],
-          snapFraction: list[2] > 0 ? roundToOneDecimal(list[1] / list[2]) : 0,
-          totalHouseholds: Math.round(list[2]),
-        };
-        this.popup.setCalculatedData(calculatedData);
-
-        this.doRemoteUpdate()
-            .then(() => resolve(null))
-            .catch((err) => reject(err));
-      });
-    }));
->>>>>>> 4dbb8e6b
   }
 
   /**
