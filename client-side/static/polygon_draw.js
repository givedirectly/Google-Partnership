--- conflicted
+++ resolved
@@ -1,12 +1,8 @@
 import {mapContainerId} from './dom_constants.js';
 import {addLoadingElement, loadingElementFinished} from './loading.js';
 
-<<<<<<< HEAD
-export {processUserRegions, setUpPolygonDrawing as default};
-=======
 // PolygonData is only for testing.
 export {processUserRegions, PolygonData, setUpPolygonDrawing as default};
->>>>>>> b52636bc
 import createError from './create_error.js';
 
 // TODO(#13): use proper keys associated to GiveDirectly account,
@@ -23,45 +19,42 @@
 
 const polygonData = new Map();
 
+/**
+ * Class holding data for a user-drawn polygon, including the state of writing
+ * to the backend. Does not hold the polygon itself.
+ */
 class PolygonData {
-<<<<<<< HEAD
-  static State = {
-    SAVED: 0,
-    WRITING: 1,
-    QUEUED_WRITE: 2,
-  };
-
-  static pendingWriteCount = 0;
-
-=======
->>>>>>> b52636bc
+  /**
+   * Constructor. id is null if user has just created polygon (corresponds
+   * to backend id).
+   *
+   * @param {String} id Firestore id.
+   * @param {String} notes User-entered notes.
+   */
   constructor(id, notes) {
     this.id = id;
     this.notes = notes;
     this.state = PolygonData.State.SAVED;
   }
 
-<<<<<<< HEAD
-  update(polygon, notes) {
-    this.notes = notes;
-    if (this.state !== PolygonData.State.SAVED) {
-      // Don't do a write, just wait for the last one to finish.
-=======
+  /**
+   * Writes this polygon's data to the backend, using the existing id field,
+   * or adding a new document to Firestore if there is no id. The passed-in
+   * notes, if given, override the current notes value.
+   *
+   * If there is already a pending write, this method records that another write
+   * should be performed when the pending one completes and returns immediately.
+   *
+   * @param {google.maps.Polygon} polygon Polygon to be written to backend.
+   * @param {String} notes User-supplied notes (optional).
+   */
   update(polygon, notes = this.notes) {
     this.notes = notes;
     if (this.state !== PolygonData.State.SAVED) {
->>>>>>> b52636bc
       this.state = PolygonData.State.QUEUED_WRITE;
       return;
     }
     this.state = PolygonData.State.WRITING;
-<<<<<<< HEAD
-    const geometry = [];
-    polygon.getPath().forEach((elt) => {geometry.push(latLngToGeoPoint(elt))});
-    const record = {geometry: geometry, notes: this.notes};
-    PolygonData.pendingWriteCount++;
-    const reduceWriteCountAndMaybeWriteAgain = () => {
-=======
     PolygonData.pendingWriteCount++;
     if (!polygon.getMap()) {
       // Polygon has been removed from map, we should delete on backend.
@@ -73,14 +66,13 @@
       // Nothing more needs to be done for this element because it is
       // unreachable and about to be GC'ed.
       userShapes.doc(this.id).delete().then(() => PolygonData.pendingWriteCount--)
-          .catch((error) => {PolygonData.pendingWriteCount--; createError('deleting polygon ' + polygon)(error);});
+          .catch(createError('error deleting ' + this));
       return;
     }
     const geometry = [];
     polygon.getPath().forEach((elt) => {geometry.push(latLngToGeoPoint(elt))});
     const record = {geometry: geometry, notes: this.notes};
     const finishWriteAndMaybeWriteAgain = () => {
->>>>>>> b52636bc
       PolygonData.pendingWriteCount--;
       const oldState = this.state;
       this.state = PolygonData.State.SAVED;
@@ -88,18 +80,7 @@
         case PolygonData.State.WRITING:
           return;
         case PolygonData.State.QUEUED_WRITE:
-<<<<<<< HEAD
           this.update(polygon, this.notes);
-          break;
-        case PolygonData.State.SAVED:
-          console.error('Unexpected saved state for ' + polygon);
-          break;
-      }
-    };
-    if (this.id) {
-      userShapes.doc(this.id).set(record).then(reduceWriteCountAndMaybeWriteAgain)
-=======
-          update(polygon, this.notes);
           return;
         case PolygonData.State.SAVED:
           console.error('Unexpected polygon state:' + this);
@@ -107,41 +88,27 @@
     };
     if (this.id) {
       userShapes.doc(this.id).set(record).then(finishWriteAndMaybeWriteAgain)
->>>>>>> b52636bc
-          .catch((error) => {PolygonData.pendingWriteCount--; createError('writing polygon with id ' + this.id)(error)});
+          .catch(createError('error updating ' + this));
     } else {
       userShapes.add(record).then(
           (docRef) => {
             this.id = docRef.id;
-<<<<<<< HEAD
-            reduceWriteCountAndMaybeWriteAgain();
-=======
             finishWriteAndMaybeWriteAgain();
->>>>>>> b52636bc
           }
-          )
-          .catch((error) => {PolygonData.pendingWriteCount--; createError('writing polygon')(error)});
-    }
-<<<<<<< HEAD
-
-  }
-}
-
-=======
+          )          .catch(createError('error adding ' + this));
+    }
   }
 }
 
 // Inline static variables not supported in Cypress browser.
 PolygonData.State = {
   SAVED: 0,
-WRITING: 1,
+  WRITING: 1,
   QUEUED_WRITE: 2,
 };
 
 PolygonData.pendingWriteCount = 0;
 
-
->>>>>>> b52636bc
 // TODO(janakr): should this be initialized somewhere better?
 // Warning before leaving the page.
 window.onbeforeunload = () => {return PolygonData.pendingWriteCount > 0 ? true : null};
@@ -197,32 +164,9 @@
       .get()
       .then(
           (querySnapshot) => drawRegionsFromFirestoreQuery(querySnapshot, map))
-      .catch(createError('Error retrieving user-drawn regions'));
-}
-
-<<<<<<< HEAD
-function persistToBackEnd(polygon) {
-  const data = polygonData.get(polygon);
-  const geometry = [];
-  polygon.getPath().forEach((elt) => {geometry.push(latLngToGeoPoint(elt))});
-  const record = {geometry: geometry, notes: data.notes};
-  pendingWriteCount++;
-  if (data.id) {
-    userShapes.doc(data.id).set(record).then(() => pendingWriteCount--)
-        .catch((error) => {pendingWriteCount--; createError('writing polygon with id ' + data.id)(error)});
-  } else {
-    userShapes.add(record).then(
-        (docRef) => {
-          data.id = docRef.id;
-          pendingWriteCount--;
-        }
-        )
-        .catch((error) => {pendingWriteCount--; createError('writing polygon')(error)});
-  }
-}
-
-=======
->>>>>>> b52636bc
+      .catch();
+}
+
 // TODO(#18): pop notes up as editable field, trigger save on modifications.
 // Also trigger save on modifying bounds.
 /**
@@ -237,11 +181,7 @@
     // click, and the cursor doesn't become a "clicking hand" over this shape.
     google.maps.event.removeListener(listener);
     const infoWindow = new google.maps.InfoWindow();
-<<<<<<< HEAD
-    infoWindow.setContent(polygonData.get(polygon).notes);
-=======
     infoWindow.setContent(createInfoWindowHtml(polygon, polygonData.get(polygon).notes, infoWindow));
->>>>>>> b52636bc
     // TODO(janakr): is there a better place to pop this window up?
     const popupCoords = polygon.getPath().getAt(0);
     infoWindow.setPosition(popupCoords);
