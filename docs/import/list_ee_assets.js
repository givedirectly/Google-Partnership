import {eeLegacyPathPrefix, eeStatePrefixLength, legacyStateDir} from '../ee_paths.js';
import {LayerType} from '../firebase_layers.js';

export {getDisasterAssetsFromEe, getStatesAssetsFromEe};

/**
 * Requests all assets in ee directories corresponding to given states.
 * @param {Array<string>} states e.g. ['WA']
 * @return {Promise<Array<Array<string | Array<string>>>>} 2-d array of all
 *     retrieved assets in the form [['WA', {'asset/path': LayerType,...}], ...]
 */
function getStatesAssetsFromEe(states) {
  return ee.data.listAssets(legacyStateDir, {}, () => {}).then((result) => {
    const folders = new Set();
    for (const folder of result.assets) {
      folders.add(folder.id.substring(eeStatePrefixLength));
    }
    const promises = [];
    for (const state of states) {
      const dir = legacyStateDir + '/' + state;
      if (!folders.has(state)) {
        // This will print a console error for anyone other than the gd
        // account. Ee console seems to have the power to grant write access
        // to non-owners but it doesn't seem to work. Sent an email to
        // gestalt.
        // TODO: replace with setIamPolicy when that works.
        // TODO: add status bar for when this is finished.
        ee.data.createFolder(
            dir, false,
            () => ee.data.setAssetAcl(dir, {all_users_can_read: true}));
        promises.push(Promise.resolve([state, new Map()]));
      } else {
        promises.push(listEeAssets(dir).then((result) => [state, result]));
      }
    }
    return Promise.all(promises);
  });
}

/**
 * Gets all assets for the given disaster. Assumes an ee folder has already
 * been created for this disaster.
 * @param {string} disaster disaster in the form name-year
 * @return {Promise<Map<string, string>>} Returns a promise containing the map
 * of asset path to type for the given disaster.
 */
function getDisasterAssetsFromEe(disaster) {
<<<<<<< HEAD
  return listEeAssets(eeLegacyPathPrefix + disaster)
      .then((result) => Array.from(result.keys()));
=======
  return listEeAssets(eeLegacyPathPrefix + disaster);
>>>>>>> 841d9417
}

/**
 * Lists the EE assets in dir, filtering out unsupported ones.
 * @param {string} dir fully qualified EE path
 * @return {Promise<Map<string, string>>} Promise with a map whose keys are the
 *     asset names, and values are types
 */
function listEeAssets(dir) {
  return ee.data.listAssets(dir, {}, () => {}).then(getIds);
}

/**
 * Turns a listAssets call result into a map of asset -> type.
 * @param {Object} listAssetsResult result of call to ee.data.listAssets
 * @return {Map<string, string>}
 */
function getIds(listAssetsResult) {
  const assets = new Map();
  if (listAssetsResult.assets) {
    for (const asset of listAssetsResult.assets) {
      const type = maybeConvertAssetType(asset);
      if (type) assets.set(asset.id, type);
    }
  }
  return assets;
}

// TODO: surface a warning if unsupported asset types are found?
/**
 * Check that the type of the given asset is one we support (Unsupported:
 * ALGORITHM, FOLDER, UNKNOWN).
 * @param {Object} asset single item from result of listAssets
 * @return {?number} the type of the asset if it's supported, else null
 */
function maybeConvertAssetType(asset) {
  switch (asset.type) {
    case 'IMAGE':
      return LayerType.IMAGE;
    case 'IMAGE_COLLECTION':
      return LayerType.IMAGE_COLLECTION;
    case 'TABLE':
      return LayerType.FEATURE_COLLECTION;
    default:
      return null;
  }
}<|MERGE_RESOLUTION|>--- conflicted
+++ resolved
@@ -45,12 +45,7 @@
  * of asset path to type for the given disaster.
  */
 function getDisasterAssetsFromEe(disaster) {
-<<<<<<< HEAD
-  return listEeAssets(eeLegacyPathPrefix + disaster)
-      .then((result) => Array.from(result.keys()));
-=======
   return listEeAssets(eeLegacyPathPrefix + disaster);
->>>>>>> 841d9417
 }
 
 /**
