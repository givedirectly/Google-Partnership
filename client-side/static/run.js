--- conflicted
+++ resolved
@@ -27,13 +27,9 @@
  */
 function run(map) {
   initializeAssetLayers(map);
-<<<<<<< HEAD
+  createAssetCheckboxes(map);
   createAndDisplayJoinedData(
       map, /* defaultPovertyThreshold=*/ 0.3, 0.5, 0.5, 0.5);
-=======
-  createAssetCheckboxes(map);
-  createAndDisplayJoinedData(map, /* defaultPovertyThreshold=*/ 0.3);
->>>>>>> b8f69f12
 }
 
 /**
