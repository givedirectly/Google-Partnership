import {reloadWithSignIn} from './authenticate.js';
import {getCheckBoxRowId, partiallyHandleBadRowAndReturnCheckbox} from './checkbox_util.js';
import {mapContainerId} from './dom_constants.js';
import {convertEeObjectToPromise} from './ee_promise_cache.js';
import {showError} from './error.js';
import {AUTHENTICATION_ERROR_CODE} from './firebase_privileges.js';
import {userFeatures} from './firestore_document.js';
import {POLYGON_HELP_URL} from './help.js';
import {addLoadingElement, loadingElementFinished} from './loading.js';
import {latLngToGeoPoint, polygonToGeoPointArray, transformGeoPointArrayToLatLng} from './map_util.js';
import {createPopup, isMarker, setUpPopup} from './popup.js';
import {povertyHouseholdsTag, totalHouseholdsTag} from './property_names.js';
import {getScoreAssetPath} from './resources.js';
import {showSavedToast, showSavingToast, showToastMessage} from './toast.js';
import {userRegionData} from './user_region_data.js';

export {displayCalculatedData, initializeAndProcessUserRegions};
// For testing.
export {
  StoredShapeData,
  transformGeoPointArrayToLatLng,
  userShapes,
};

let damageAssetPath = null;

/**
 * Class holding data for a user-drawn feature (marker or polygon), including
 * the state of writing to the backend. In contrast with the Popup class, this
 * class corresponds to data that has been written to the backend. However, it
 * keeps a reference to the corresponding Popup object so that it can inform it
 * when data is calculated and retrieve user-modified values.
 */
class StoredShapeData {
  /**
   * @constructor
   *
   * @param {?String} id Firestore id. Null if user has just created feature
   * @param {?String} notes User-entered notes. Null if user has just created
   *     feature
   * @param {?Array<firebase.firestore.GeoPoint>} featureGeoPoints Null if user
   *     has just created feature
   * @param {Popup} popup
   */
  constructor(id, notes, featureGeoPoints, popup) {
    this.id = id;
    this.featureGeoPoints = featureGeoPoints;
    this.lastNotes = notes;
    /** @const */
    this.popup = popup;
    this.state = StoredShapeData.State.SAVED;
  }

  /**
   * Decrements write count and pops up 'Saved' message if all writes done.
   * @param {boolean} success True if this write succeeded
   */
  noteWriteFinished(success) {
    StoredShapeData.pendingWriteCount--;
    if (success) {
      if (this.errorSaving) {
        this.errorSaving = false;
        StoredShapeData.errorCount--;
      }
    } else {
      if (!this.errorSaving) {
        this.errorSaving = true;
        StoredShapeData.errorCount++;
      }
    }
    if (StoredShapeData.errorCount === 0 &&
        StoredShapeData.pendingWriteCount === 0) {
      showSavedToast();
    } else if (StoredShapeData.pendingWriteCount === 0 && success) {
      showToastMessage(
          'Latest save succeeded, but there are still ' +
          StoredShapeData.errorCount + ' feature(s) not saved');
    }
  }

  /**
   * Writes this shape's data to the backend, using the existing id
   * field, or adding a new document to Firestore if there is no id. New values
   * are retrieved from the popup object.
   *
   * If there is already a pending write, this method records that another write
   * should be performed when the pending one completes and returns immediately.
   * @return {?Promise} Promise that resolves when all writes queued when this
   *     call started are complete, or null if there were already writes in
   *     flight, in which case this method does not know when those writes will
   *     complete.
   */
  update() {
    if (this.state !== StoredShapeData.State.SAVED) {
      this.state = StoredShapeData.State.QUEUED_WRITE;
      return null;
    }
    showSavingToast();
    StoredShapeData.pendingWriteCount++;
    return this.updateWithoutStatusChange();
  }

  /**
   * Writes this shape's data to the backend, using the existing id
   * field, or adding a new document to Firestore if there is no id. New values
   * are retrieved from the popup object.
   * @return {!Promise} Promise that resolves when all writes queued when this
   *     call started are complete.
   */
  async updateWithoutStatusChange() {
    const feature = this.popup.mapFeature;
    this.state = StoredShapeData.State.WRITING;
    if (!feature.getMap()) {
      return this.delete();
    }
    const newGeometry = StoredShapeData.featureGeoPoints(feature);
    const geometriesEqual = StoredShapeData.compareGeoPointArrays(
        this.featureGeoPoints, newGeometry);
    const newNotesEqual = this.lastNotes === this.popup.notes;
    this.lastNotes = this.popup.notes;
    if (geometriesEqual) {
      if (!newNotesEqual) {
        return this.doRemoteUpdate();
      } else {
        // Because Javascript is single-threaded, during the execution of this
        // method, no additional queued writes can have accumulated. So we don't
        // need to check for them.
        this.noteWriteFinished(true);
      }

      return Promise.resolve();
    }
    this.featureGeoPoints = newGeometry;
    if (isMarker(feature)) {
      // No calculated data for a marker.
      return this.doRemoteUpdate();
    }
    this.popup.setPendingCalculation();

    const points = [];
    feature.getPath().forEach((elt) => points.push(elt.lng(), elt.lat()));
    const polygon = ee.Geometry.Polygon(points);
    const numDamagePoints = StoredShapeData.prepareDamageCalculation(polygon);
    const intersectingBlockGroups =
        StoredShapeData.getIntersectingBlockGroups(polygon);
    // TODO(janakr): with arbitrary data, only a "poverty percentage" may be
    //  available, as opposed to underlying totals. This won't work then.
    const weightedSnapHouseholds = StoredShapeData.calculateWeightedTotal(
        intersectingBlockGroups, povertyHouseholdsTag);
    const weightedTotalHouseholds = StoredShapeData.calculateWeightedTotal(
        intersectingBlockGroups, totalHouseholdsTag);
    let eeResult;
    try {
      eeResult = await convertEeObjectToPromise(ee.List([
        numDamagePoints,
        weightedSnapHouseholds,
        weightedTotalHouseholds,
      ]));
    } catch (err) {
      this.terminateWriteWithError(err, 'calculating data for polygon');
    }
    const calculatedData = {
      damage: eeResult[0],
      snapFraction:
          eeResult[2] > 0 ? roundToOneDecimal(eeResult[1] / eeResult[2]) : 0,
      totalHouseholds: Math.round(eeResult[2]),
    };
    this.popup.setCalculatedData(calculatedData);
    try {
      await this.doRemoteUpdate();
    } catch (err) {
      this.terminateWriteWithError(err, 'writing polygon to backend');
    }
  }

  /**
   * In case of an error when calculating data or writing to Firestore, cleans
   * up and throws the error.
   * @param {Error} err Error whose message will be shown to user, and thrown
   * @param {string} message Message to show to user, along with hint about how
   *     to recover
   * @throws {Error} Always throws `err`, never returns
   */
  terminateWriteWithError(err, message) {
    showError(
        err,
        'Error ' + message +
            '. Try editing the shape and saving again: ' + err.message);
    this.noteWriteFinished(false);
    this.state = StoredShapeData.State.SAVED;
    throw err;
  }

  /**
   * @return {LatLng|Array<LatLng>} saved geometry of feature, either array of
   *     single
   * point for a Marker or an array for a Polygon to use when reverting edits.
   */
  getSavedFeatureGeometry() {
    const result = transformGeoPointArrayToLatLng(this.featureGeoPoints);
    return result.length === 1 ? result[0] : result;
  }

  /**
   * Kicks off Firestore remote write.
   * @return {Promise} Promise that completes when write is complete
   */
  doRemoteUpdate() {
    const record = {
      geometry: this.featureGeoPoints,
      notes: this.popup.notes,
      calculatedData: this.popup.calculatedData,
    };
    if (this.id) {
      return userShapes.doc(this.id).set(record).then(
          () => this.finishWriteAndMaybeWriteAgain());
    } else {
      return userShapes.add(record).then((docRef) => {
        this.id = docRef.id;
        return this.finishWriteAndMaybeWriteAgain();
      });
    }
  }

  /**
   * After a write completes, checks if there are pending writes and kicks off
   * a new update if so.
   * @return {!Promise} Promise that completes when all currently known writes
   *    are done
   */
  finishWriteAndMaybeWriteAgain() {
    const oldState = this.state;
    this.state = StoredShapeData.State.SAVED;
    switch (oldState) {
      case StoredShapeData.State.WRITING:
        this.noteWriteFinished(true);
        return Promise.resolve();
      case StoredShapeData.State.QUEUED_WRITE:
        return this.updateWithoutStatusChange();
      case StoredShapeData.State.SAVED:
        console.error('Unexpected feature state:' + this);
    }
  }

  /**
   * Deletes our feature from storage and userRegionData. Only for internal use
   * (would be "private" in Java).
   * @return {Promise} Promise that completes when deletion is complete.
   */
  async delete() {
    // Feature has been removed from map, we should delete on backend.
    userRegionData.delete(this.popup.mapFeature);
    // Even if the user creates a feature and then deletes it immediately, the
    // creation should trigger an update that must complete before the deletion
    // gets here. So there should always be an id.
    // Nothing more needs to be done for this element because it is
    // unreachable and about to be GC'ed.
    try {
      await userShapes.doc(this.id).delete();
    } catch (err) {
      showError({err, polygon: this}, 'Error deleting polygon');
      throw err;
    } finally {
      this.noteWriteFinished(true);
    }
  }
}

// Inline static variables not supported in Cypress browser.
StoredShapeData.State = {
  /** Current state is same as that in backend. */
  SAVED: 0,
  /** Current state is being written to backend. No other writes needed. */
  WRITING: 1,
  /**
   * After the current write finishes, another write is needed because user
   * modified region after current write started.
   */
  QUEUED_WRITE: 2,
};
Object.freeze(StoredShapeData.State);

// Tracks global pending writes so that we can warn if user leaves page early
// and tell user when all saves completed.
StoredShapeData.pendingWriteCount = 0;

StoredShapeData.errorCount = 0;

StoredShapeData.featureGeoPoints = (feature) => isMarker(feature) ?
    [latLngToGeoPoint(feature.getPosition())] :
    polygonToGeoPointArray(feature);

StoredShapeData.compareGeoPointArrays = (array1, array2) => {
  // Catch if one argument is null/undefined.
  if (!array1 !== !array2) {
    return false;
  }

  if (array1.length !== array2.length) {
    return false;
  }
  for (let i = 0; i < array1.length; i++) {
    if (!array1[i].isEqual(array2[i])) {
      return false;
    }
  }
  return true;
};

StoredShapeData.prepareDamageCalculation = (polygon) => {
  return damageAssetPath ?
      ee.FeatureCollection(damageAssetPath).filterBounds(polygon).size() :
      ee.String('unknown');
};

StoredShapeData.getIntersectingBlockGroups = (polygon) => {
  return ee.FeatureCollection(getScoreAssetPath())
      .filterBounds(polygon)
      .map((feature) => {
        const geometry = feature.geometry();
        return feature.set(
            'blockGroupFraction',
            geometry.intersection(polygon).area().divide(geometry.area()));
      });
};

StoredShapeData.calculateWeightedTotal =
    (intersectingBlockGroups, property) => {
      return intersectingBlockGroups
          .map((feature) => {
            return new ee.Feature(null, {
              'weightedSum': ee.Number(feature.get(property))
                                 .multiply(feature.get('blockGroupFraction')),
            });
          })
          .aggregate_sum('weightedSum');
    };

/**
 * Renders the given calculated data into the given div.
 * @param {Object} calculatedData Coming from Firestore doc retrieval
 * @param {HTMLDivElement} parentDiv
 */
function displayCalculatedData(calculatedData, parentDiv) {
  $(parentDiv).append([
    divWithText('damage count: ' + calculatedData.damage),
    divWithText('approximate SNAP fraction: ' + calculatedData.snapFraction),
    divWithText(
        'approximate total households: ' + calculatedData.totalHouseholds),
  ]);
}

/**
 * Helper function to create a new div element with the given text.
 * @param {string} text
 * @return {JQuery<HTMLDivElement>}
 */
function divWithText(text) {
  return $(document.createElement('div')).text(text);
}

// TODO(janakr): should this be initialized somewhere better?
// Warning before leaving the page.
window.onbeforeunload = () =>
    StoredShapeData.pendingWriteCount > 0 ? true : null;

let userShapes = null;

const appearance = {
  fillColor: '#4CEF64',
  strokeColor: '#4CEF64',
  editable: false,
  // Default stroke weight looks to be about 3.
  strokeWeight: 5,
};

/**
 * Create a Google Maps Drawing Manager for drawing polygons and markers.
 *
 * @param {google.maps.Map} map
 * @return {google.maps.drawing.DrawingManager}
 */
function setUpPolygonDrawing(map) {
  const drawingManager = new google.maps.drawing.DrawingManager({
    drawingControl: true,
    drawingControlOptions: {drawingModes: ['marker', 'polygon']},
    polygonOptions: appearance,
  });

  drawingManager.addListener('overlaycomplete', (event) => {
    const feature = event.overlay;
    if (!isMarker(feature) && feature.getPath().length < 3) {
      // https://b.corp.google.com/issues/35821407 (WNF) means that users will
      // not be able to later edit the polygon to have fewer than three
      // vertices, so checking here is sufficient to prevent degenerates.
      alert('Polygons with fewer than three vertices are not supported');
      feature.setMap(null);
      return;
    }
    const popup = createPopup(feature, map, '');
    const data = new StoredShapeData(null, null, null, popup);
    userRegionData.set(feature, data);
    data.update();
  });

  drawingManager.setMap(map);
  // Add the help link.
  // Seems to be a bug in Google Maps where just doing "insertAt" once the map
  // is displayed doesn't put help link in correct position, so we empty out
  // controls and recreate.
  const controls = map.controls[google.maps.ControlPosition.TOP_LEFT];
  // Make a copy, since array is live.
  const currentControls = [...controls.getArray()];
  controls.clear();
  controls.push(createHelpIcon(POLYGON_HELP_URL));
  currentControls.forEach((elt) => controls.push(elt));

  return drawingManager;
}

/**
 * Creates a help icon linking to the given URL. Does not insert into document.
 * @param {string} url
 * @return {HTMLSpanElement} Span with icon, to insert into document somewhere
 */
function createHelpIcon(url) {
  // Add the help link.
  const helpContainer = document.createElement('span');
  helpContainer.style.padding = '6px';
  const helpLink = document.createElement('a');
  helpLink.href = url;
  helpLink.target = '_blank';
  helpLink.style.fontSize = '18px';
  const helpIcon = document.createElement('i');
  helpIcon.className = 'help fa fa-question-circle';
  helpIcon.setAttribute('aria-hidden', 'true');
  helpLink.appendChild(helpIcon);
  helpContainer.appendChild(helpLink);
  helpContainer.title = 'Help';
  return helpContainer;
}

/**
 * Retrieves user-defined regions from Firestore and displays them on given map.
 * Adds a listener to display notes on pop-up. Stores EE path for damage asset.
 *
 * @param {google.maps.Map} map Map to display regions on
<<<<<<< HEAD
 * @param {Promise<any>} firebasePromise Promise with Firebase damage data (also
 *     implies that authentication is complete)
 * @param {Promise<any>} userShapesPromise Promise with user shapes data
=======
 * @param {Promise<DisasterDocument>} firebasePromise Promise with Firebase
 *     damage data (also implies that authentication is complete)
>>>>>>> de51e12d
 * @return {Promise<?google.maps.drawing.DrawingManager>} Promise with drawing
 *     manager added to map (only used by tests). Null if there was an error
 */
async function initializeAndProcessUserRegions(
    map, firebasePromise, userShapesPromise) {
  setUpPopup();
  addLoadingElement(mapContainerId);
  try {
    // Firebase retrieval error handled elsewhere. Let this throw if it throws.
    ({scoreAssetCreationParameters: {damageAssetPath}} = await firebasePromise);
    // Damage asset may not exist yet, so this is undefined. We tolerate
    // gracefully.
<<<<<<< HEAD
    ({damageAssetPath} = doc.data().assetData);
=======
    userShapes = getFirestoreRoot().collection(collectionName);
>>>>>>> de51e12d
    let querySnapshot;
    try {
      userShapes = userFeatures();
      querySnapshot = await userShapesPromise;
    } catch (err) {
      handleUserShapesError(err);
      return null;
    }
    drawRegionsFromFirestoreQuery(querySnapshot, map);
    return setUpPolygonDrawing(map);
  } finally {
    loadingElementFinished(mapContainerId);
  }
}

const USER_FEATURES_DIALOG =
    '<div>Sign in to authorized account to view user-drawn features</div>';

/**
 * Handles errors thrown from retrieving user-defined features, most likely due
 * to authentication issues.
 * @param {Error|firebase.FirebaseError} err
 */
function handleUserShapesError(err) {
  const userFeaturesRow = $('#' + getCheckBoxRowId('user-features'));
  const checkbox = partiallyHandleBadRowAndReturnCheckbox(userFeaturesRow);
  if (err.code === AUTHENTICATION_ERROR_CODE) {
    showError('Viewing as public, private data not available', null);
    userFeaturesRow.prop(
        'title',
        'User features not available: please click to log in to authorized ' +
            'account');
    const popUpDialog = () => {
      checkbox.prop('checked', false);
      const dialogParent = $(USER_FEATURES_DIALOG);
      const dialog = dialogParent.dialog({
        buttons: [
          {text: 'Sign in', click: reloadWithSignIn},
          {text: 'Close', click: () => dialog.dialog('close')},
        ],
        modal: true,
        width: 600,
        close: () => {
          // Don't try to reuse the dialog.
          dialogParent.empty();
          dialogParent.remove();
        },
      });
    };
    // TODO(ruthtalbot): Add documentation for public-facing page, mentioning
    //  that user features will be missing, and also with instructions for GD
    //  people who may get here about how to add themselves to Firestore.
    userFeaturesRow.append(createHelpIcon(POLYGON_HELP_URL));
    checkbox.on('click', popUpDialog);
  } else {
    showError(err, 'Error retrieving user-drawn features. Try refreshing page');
    checkbox.prop('disabled', true);
  }
}

/**
 * Helper function that actually does drawing on map when Firestore query
 * completes.
 *
 * @param {firebase.firestore.QuerySnapshot} querySnapshot result of query
 * @param {google.maps.Map} map Map to display regions on
 */
function drawRegionsFromFirestoreQuery(querySnapshot, map) {
  querySnapshot.forEach((userDefinedRegion) => {
    const storedGeometry = userDefinedRegion.get('geometry');
    const coordinates = transformGeoPointArrayToLatLng(storedGeometry);
    let feature;
    let calculatedData = null;
    // We distinguish polygons and markers in Firestore just via the number of
    // coordinates: polygons have at least 3, and markers have only 1.
    if (coordinates.length === 1) {
      feature =
          new google.maps.Marker({draggable: false, position: coordinates[0]});
    } else {
      const properties = Object.assign({}, appearance);
      properties.paths = coordinates;
      feature = new google.maps.Polygon(properties);
      calculatedData = userDefinedRegion.get('calculatedData');
    }
    const notes = userDefinedRegion.get('notes');
    const popup = createPopup(feature, map, notes, calculatedData);
    userRegionData.set(
        feature,
        new StoredShapeData(
            userDefinedRegion.id, notes, storedGeometry, popup));
    feature.setMap(map);
  });
}

/**
 * Rounds the given number to one decimal place.
 * @param {number} number
 * @return {number}
 */
function roundToOneDecimal(number) {
  return Math.round(10 * number) / 10;
}<|MERGE_RESOLUTION|>--- conflicted
+++ resolved
@@ -445,14 +445,9 @@
  * Adds a listener to display notes on pop-up. Stores EE path for damage asset.
  *
  * @param {google.maps.Map} map Map to display regions on
-<<<<<<< HEAD
- * @param {Promise<any>} firebasePromise Promise with Firebase damage data (also
+ * @param {Promise<DisasterDocument>} firebasePromise Promise with Firebase damage data (also
  *     implies that authentication is complete)
  * @param {Promise<any>} userShapesPromise Promise with user shapes data
-=======
- * @param {Promise<DisasterDocument>} firebasePromise Promise with Firebase
- *     damage data (also implies that authentication is complete)
->>>>>>> de51e12d
  * @return {Promise<?google.maps.drawing.DrawingManager>} Promise with drawing
  *     manager added to map (only used by tests). Null if there was an error
  */
@@ -465,11 +460,6 @@
     ({scoreAssetCreationParameters: {damageAssetPath}} = await firebasePromise);
     // Damage asset may not exist yet, so this is undefined. We tolerate
     // gracefully.
-<<<<<<< HEAD
-    ({damageAssetPath} = doc.data().assetData);
-=======
-    userShapes = getFirestoreRoot().collection(collectionName);
->>>>>>> de51e12d
     let querySnapshot;
     try {
       userShapes = userFeatures();
