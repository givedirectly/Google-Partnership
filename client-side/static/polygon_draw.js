--- conflicted
+++ resolved
@@ -210,16 +210,7 @@
     // click, and the cursor doesn't become a "clicking hand" over this shape.
     google.maps.event.removeListener(listener);
     const infoWindow = new google.maps.InfoWindow();
-<<<<<<< HEAD
-    infoWindow.setContent(createInfoWindowHtml(
-        polygon, polygonData.get(polygon).notes, infoWindow));
-    // TODO(janakr): is there a better place to pop this window up?
-    const popupCoords = polygon.getPath().getAt(0);
-    infoWindow.setPosition(popupCoords);
-    // Reinstall the pop-up listener when the window is closed.
-    infoWindow.addListener('closeclick', () => addPopUpListener(polygon, map));
-=======
-    infoWindow.setContent(createInfoWindowHtml(polygon, notes, infoWindow));
+    infoWindow.setContent(createInfoWindowHtml(polygon, polygonData.get(polygon).notes, infoWindow));
 
     // TODO(janakr): is there a better place to pop this window up?
     const popupCoords = polygon.getPath().getAt(0);
@@ -227,13 +218,12 @@
     infoWindow.addListener(
         // Reinstall the pop-up listener when the window is closed.
         'closeclick', () => {
-          addPopUpListener(polygon, notes, map);
+          addPopUpListener(polygon, map);
           // If we closed while editing, autosave
           // TODO: actually autosave the text when we actually save edited text
           // back to firestore.
           save(polygon, infoWindow, '');
         });
->>>>>>> 5c887869
     infoWindow.open(map);
   });
 }
