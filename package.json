--- conflicted
+++ resolved
@@ -12,16 +12,7 @@
     "chai": "^4.2.0",
     "chromedriver": "^77.0.0",
     "firebase": "^7.0.0",
-<<<<<<< HEAD
-    "fs": "^0.0.1-security",
-    "jsdom": "^15.1.1",
-    "mocha": "^6.2.1",
-    "selenium-webdriver": "^4.0.0-alpha.5",
-    "sinon": "^7.5.0",
-    "util": "^0.12.1"
-=======
     "mocha": "^6.2.1",
     "selenium-webdriver": "^4.0.0-alpha.5"
->>>>>>> 9b2749f1
   }
 }