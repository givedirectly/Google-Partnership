--- conflicted
+++ resolved
@@ -1,7 +1,5 @@
-<<<<<<< HEAD
 // /**
-//  * Checks correct initial value of poverty threshold and checks it updates
-//  when
+//  * Checks correct initial value of poverty threshold and checks it updates when
 //  * updated with valid value
 //  */
 // describe('Integration test', () => {
@@ -13,6 +11,9 @@
 //
 //     cy.get('#threshold').type('0.5');
 //     cy.get('#update-button').click();
+//
+//     // TODO(#53): implement loading element and replace with call to it.
+//     cy.wait(200);
 //
 //     cy.get('#current-threshold')
 //         .should('have.text', 'Current poverty threshold: 0.5');
@@ -38,6 +39,11 @@
 // describe('Integration test', () => {
 //   it('Submits an invalid, then valid value ', () => {
 //     cy.visit(host);
+//
+//     // Wait for page to load.
+//     // TODO(#53): implement loading element and replace with call to it.
+//     cy.wait(300);
+//
 //     cy.get('#update-button').click();
 //
 //     cy.get('#threshold').type('0.5');
@@ -48,119 +54,45 @@
 // });
 //
 // /**
-//  * Checks that by setting the threshold to 100% the list and page number
-//  empty.
+//  * Checks that by setting the threshold to 100% the list and page number empty.
 //  * This is somewhat brittle in that if we ever worked with some poverty data
 //  * that did have 100% poverty in any areas, this would break.
 //  *
 //  * On conditional testing:
 //  * https://docs.cypress.io/guides/core-concepts/conditional-testing.html#Definition
 //  */
-=======
-/**
- * Checks correct initial value of poverty threshold and checks it updates when
- * updated with valid value
- */
-describe('Integration test', () => {
-  it('Submits a new threshold value', () => {
-    cy.visit(host);
-
-    cy.get('#current-threshold')
-        .should('have.text', 'Current poverty threshold: 0.3');
-
-    cy.get('#threshold').type('0.5');
-    cy.get('#update-button').click();
-
-    // TODO(#53): implement loading element and replace with call to it.
-    cy.wait(200);
-
-    cy.get('#current-threshold')
-        .should('have.text', 'Current poverty threshold: 0.5');
-    cy.get('#threshold-error-message').should('have.text', '');
-  });
-});
-
-describe('Integration test', () => {
-  it('Submits an invalid threshold value (empty)', () => {
-    cy.visit(host);
-
-    cy.get('#update-button').click();
-
-    cy.get('#threshold-error-message')
-        .should('have.text', 'Threshold must be between 0.00 and 1.00');
-  });
-});
-
-/**
- * Checks error message disappears when bad threshold value replaced by
- * valid value.
- */
-describe('Integration test', () => {
-  it('Submits an invalid, then valid value ', () => {
-    cy.visit(host);
-
-    // Wait for page to load.
-    // TODO(#53): implement loading element and replace with call to it.
-    cy.wait(300);
-
-    cy.get('#update-button').click();
-
-    cy.get('#threshold').type('0.5');
-    cy.get('#update-button').click();
-
-    cy.get('#threshold-error-message').should('have.text', '');
-  });
-});
-
-/**
- * Checks that by setting the threshold to 100% the list and page number empty.
- * This is somewhat brittle in that if we ever worked with some poverty data
- * that did have 100% poverty in any areas, this would break.
- *
- * On conditional testing:
- * https://docs.cypress.io/guides/core-concepts/conditional-testing.html#Definition
- */
-// Disabling for flakiness
-//    CypressError: Timed out retrying: Expected to find element:
-//    '.google-visualization-table-page-numbers', but never found it.
-
->>>>>>> b8f69f12
-// describe('Integration test', () => {
-//   it('Checks list size updates with higher threshold', () => {
-//     cy.visit(host);
+// // Disabling for flakiness
+// //    CypressError: Timed out retrying: Expected to find element:
+// //    '.google-visualization-table-page-numbers', but never found it.
 //
-//     cy.get('#threshold').type('0.0');
-//     cy.get('#update-button').click();
-//
-//     // Wait for table to reload properly.
-<<<<<<< HEAD
-//     // TODO: implement loading element and replace this with a find for that.
-=======
-//     // TODO(#53): implement loading element and replace with call to it.
->>>>>>> b8f69f12
-//     cy.wait(200);
-//
-//     const numPages = cy.get('.google-visualization-table-page-numbers')
-//                          .find('*')
-//                          .then((elm) => elm.length);
-//     numPages.should('gt', 0);
-//
-//     cy.get('#threshold').type('1.0');
-//     cy.get('#update-button').click();
-//
-//     // Wait for table to reload properly.
-<<<<<<< HEAD
-//     // TODO: implement loading element and replace this with a find for that.
-=======
-//     // TODO(#53): implement loading element and replace with call to it.
->>>>>>> b8f69f12
-//     cy.wait(500);
-//
-//     cy.get(tableClass)
-//         .find('.google-visualization-table-page-numbers')
-//         .should('not.exist');
-//     cy.get(tableClass)
-//         .find('.google-visualization-table-tr-even')
-//         .should('not.exist');
-//   });
-// });+// // describe('Integration test', () => {
+// //   it('Checks list size updates with higher threshold', () => {
+// //     cy.visit(host);
+// //
+// //     cy.get('#threshold').type('0.0');
+// //     cy.get('#update-button').click();
+// //
+// //     // Wait for table to reload properly.
+// //     // TODO(#53): implement loading element and replace with call to it.
+// //     cy.wait(200);
+// //
+// //     const numPages = cy.get('.google-visualization-table-page-numbers')
+// //                          .find('*')
+// //                          .then((elm) => elm.length);
+// //     numPages.should('gt', 0);
+// //
+// //     cy.get('#threshold').type('1.0');
+// //     cy.get('#update-button').click();
+// //
+// //     // Wait for table to reload properly.
+// //     // TODO(#53): implement loading element and replace with call to it.
+// //     cy.wait(500);
+// //
+// //     cy.get(tableClass)
+// //         .find('.google-visualization-table-page-numbers')
+// //         .should('not.exist');
+// //     cy.get(tableClass)
+// //         .find('.google-visualization-table-tr-even')
+// //         .should('not.exist');
+// //   });
+// // });