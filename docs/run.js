import {clickFeature, selectHighlightedFeatures} from './click_feature.js';
import {sidebarDatasetsId, tableContainerId} from './dom_constants.js';
import {drawTable} from './draw_table.js';
import {addLayer, addNullLayer, addScoreLayer, scoreLayerName, setMapToDrawLayersOn, toggleLayerOff, toggleLayerOn} from './layer_util.js';
import {addLoadingElement, loadingElementFinished} from './loading.js';
import {convertEeObjectToPromise} from './map_util.js';
import {initializeAndProcessUserRegions} from './polygon_draw.js';
import {setUserFeatureVisibility} from './popup.js';
import processJoinedData from './process_joined_data.js';
import {getScoreAsset} from './resources.js';
import {setUpToggles} from './update.js';

export {
  createAndDisplayJoinedData,
  drawTableAndSetUpHandlers,
  run as default,
};

// Promise for score asset. After it's first resolved, we never need to download
// it from EarthEngine again.
let snapAndDamagePromise;
const scalingFactor = 100;

/**
 * Main function that processes the known layers (damage, SNAP) and
 * creates/populates the map and table.
 *
 * @param {google.maps.Map} map main map
 * @param {Promise<any>} firebaseAuthPromise Promise that will complete when
 *     Firebase authentication is finished
 * @param {Promise<firebase.firestore.DocumentSnapshot>} disasterMetadataPromise
 *     Promise with disaster metadata for this disaster
 */
function run(map, firebaseAuthPromise, disasterMetadataPromise) {
  setMapToDrawLayersOn(map);
<<<<<<< HEAD
  snapAndDamagePromise =
      convertEeObjectToPromise(ee.FeatureCollection(snapAndDamageAsset));
  const initialTogglesValuesPromise =
      setUpToggles(disasterMetadataPromise, map);
  createAndDisplayJoinedData(map, initialTogglesValuesPromise);
=======
  createToggles(map);
  const scoreAsset = getScoreAsset();
  snapAndDamagePromise =
      convertEeObjectToPromise(ee.FeatureCollection(scoreAsset));
  createAndDisplayJoinedData(
      map, initialPovertyThreshold, initialDamageThreshold,
      initialPovertyWeight, scoreAsset);
>>>>>>> 3f03e741
  initializeAndProcessUserRegions(map, disasterMetadataPromise);
  disasterMetadataPromise.then((doc) => addLayers(map, doc.data().layers));
}

let mapSelectListener = null;
let featureSelectListener = null;

/**
 * Creates the score overlay and draws the table
 *
 * @param {google.maps.Map} map main map
<<<<<<< HEAD
 * @param {Promise<Array<number>>} initialTogglesValuesPromise promise
 * that returns the poverty and damage thresholds and the poverty weight (from
 * which the damage weight is derived).
 */
function createAndDisplayJoinedData(map, initialTogglesValuesPromise) {
=======
 * @param {number} povertyThreshold a number between 0 and 1 representing what
 *     fraction of the population must be SNAP eligible to be considered.
 * @param {number} damageThreshold a number between 0 and 1 representing what
 *     fraction of a block group's building must be damaged to be considered.
 * @param {number} povertyWeight float between 0 and 1 that describes what
 *     percentage of the score should be based on poverty (this is also a proxy
 *     for damageWeight which is 1-this value).
 * @param {ee.FeatureCollection} scoreAsset
 */
function createAndDisplayJoinedData(
    map, povertyThreshold, damageThreshold, povertyWeight, scoreAsset) {
>>>>>>> 3f03e741
  addLoadingElement(tableContainerId);
  // clear old listeners
  google.maps.event.removeListener(mapSelectListener);
  google.maps.event.removeListener(featureSelectListener);
  const processedData = processJoinedData(
      snapAndDamagePromise, scalingFactor, initialTogglesValuesPromise);
  addScoreLayer(processedData);
  maybeCheckScoreCheckbox();
  drawTableAndSetUpHandlers(processedData, map, scoreAsset);
}

/**
 * Invokes {@link drawTable} with the appropriate callbacks to set up click
 * handlers for the map.
 * @param {Promise<Array<GeoJson.Feature>>} processedData
 * @param {google.maps.Map} map
 * @param {string} scoreAsset EE path to score asset FeatureCollection
 */
function drawTableAndSetUpHandlers(processedData, map, scoreAsset) {
  drawTable(processedData, map).then((tableSelector) => {
    loadingElementFinished(tableContainerId);
    // every time we get a new table and data, reselect elements in the
    // table based on {@code currentFeatures} in highlight_features.js.
    selectHighlightedFeatures(tableSelector);
    // TODO: handle ctrl+click situations
    const clickFeatureHandler = (event) => clickFeature(
        event.latLng.lng(), event.latLng.lat(), map, scoreAsset, tableSelector);
    mapSelectListener = map.addListener('click', clickFeatureHandler);
    // map.data covers clicks to map areas underneath map.data so we need
    // two listeners
    featureSelectListener = map.data.addListener('click', clickFeatureHandler);
  });
}

/**
 * Creates a checkbox for showing/hiding layers.
 *
 * @param {number|string} index checkbox index, basis for id
 * @param {String} displayName checkbox display name
 * @param {div} parentDiv div to attach checkbox to
 * @return {HTMLInputElement} the checkbox
 */
function createNewCheckbox(index, displayName, parentDiv) {
  const newRow = document.createElement('div');
  newRow.className = 'checkbox-row';
  const newBox = document.createElement('input');
  newBox.type = 'checkbox';
  newBox.id = getCheckBoxId(index);
  newBox.className = 'checkbox';
  newBox.checked = true;
  newRow.appendChild(newBox);
  const newMark = document.createElement('span');
  newMark.className = 'checkmark';
  newRow.appendChild(newMark);
  const label = document.createElement('label');
  label.className = 'checkbox-label';
  label.htmlFor = newBox.id;
  label.innerHTML = displayName;
  newRow.appendChild(label);
  parentDiv.appendChild(newRow);
  return newBox;
}

/**
 * Creates a new checkbox for the given layer. The only layer not recorded in
 * firebase should be the score layer.
 *
 * @param {Object} layer Data for layer coming from Firestore
 * @param {Element} parentDiv
 * @param {google.maps.Map} map main map
 */
function createNewCheckboxForLayer(layer, parentDiv, map) {
  const index = layer['index'];
  const newBox = createNewCheckbox(index, layer['display-name'], parentDiv);
  if (!layer['display-on-load']) {
    newBox.checked = false;
  }
  newBox.onclick = () => {
    if (newBox.checked) {
      toggleLayerOn(layer, map);
    } else {
      toggleLayerOff(index, map);
    }
  };
}

/**
 * Creates a show/hide checkbox for user features.
 *
 * @param {div} parentDiv div to attach checkbox to
 */
function createCheckboxForUserFeatures(parentDiv) {
  const newBox = createNewCheckbox('user-features', 'user features', parentDiv);
  newBox.checked = true;
  newBox.onclick = () => setUserFeatureVisibility(newBox.checked);
}

/**
 * Runs through layers list. For those that we auto-display on page load,
 * creates overlays and displays. Also creates checkboxes.
 *
 * @param {google.maps.Map} map main map
 * @param {Array<Object>} firebaseLayers layer metadata retrieved from
 *     Firestore, ordered by the order they should be drawn on the map (higher
 *     indices are displayed over lower ones)
 */
function addLayers(map, firebaseLayers) {
  const sidebarDiv = document.getElementById(sidebarDatasetsId);
  for (let i = 0; i < firebaseLayers.length; i++) {
    const properties = firebaseLayers[i];
    properties['index'] = i;
    if (properties['display-on-load']) {
      addLayer(properties, map);
    } else {
      addNullLayer(properties);
    }
    createNewCheckboxForLayer(properties, sidebarDiv, map);
  }
  createCheckboxForUserFeatures(sidebarDiv);
  createNewCheckboxForLayer(
      {
        'display-name': scoreLayerName,
        'index': scoreLayerName,
        'display-on-load': true,
      },
      sidebarDiv, map);
}

/**
 * Checkbox may not exist yet if layer metadata not retrieved yet. The checkbox
 * creation will check the box by default. This manually checks it in case it
 * was unchecked by the user, and this is coming from a weight/threshold update.
 */
function maybeCheckScoreCheckbox() {
  const checkbox = document.getElementById(getCheckBoxId(scoreLayerName));
  if (checkbox) {
    checkbox.checked = true;
  }
}

/**
 * Creates the id of a show/hide checkbox.
 *
 * @param {string} baseName
 * @return {string}
 */
function getCheckBoxId(baseName) {
  return 'layer-' + baseName + '-checkbox';
}<|MERGE_RESOLUTION|>--- conflicted
+++ resolved
@@ -33,21 +33,12 @@
  */
 function run(map, firebaseAuthPromise, disasterMetadataPromise) {
   setMapToDrawLayersOn(map);
-<<<<<<< HEAD
+  const scoreAsset = getScoreAsset();
   snapAndDamagePromise =
       convertEeObjectToPromise(ee.FeatureCollection(snapAndDamageAsset));
   const initialTogglesValuesPromise =
       setUpToggles(disasterMetadataPromise, map);
-  createAndDisplayJoinedData(map, initialTogglesValuesPromise);
-=======
-  createToggles(map);
-  const scoreAsset = getScoreAsset();
-  snapAndDamagePromise =
-      convertEeObjectToPromise(ee.FeatureCollection(scoreAsset));
-  createAndDisplayJoinedData(
-      map, initialPovertyThreshold, initialDamageThreshold,
-      initialPovertyWeight, scoreAsset);
->>>>>>> 3f03e741
+  createAndDisplayJoinedData(map, initialTogglesValuesPromise, scoreAsset);
   initializeAndProcessUserRegions(map, disasterMetadataPromise);
   disasterMetadataPromise.then((doc) => addLayers(map, doc.data().layers));
 }
@@ -59,25 +50,12 @@
  * Creates the score overlay and draws the table
  *
  * @param {google.maps.Map} map main map
-<<<<<<< HEAD
  * @param {Promise<Array<number>>} initialTogglesValuesPromise promise
  * that returns the poverty and damage thresholds and the poverty weight (from
  * which the damage weight is derived).
- */
-function createAndDisplayJoinedData(map, initialTogglesValuesPromise) {
-=======
- * @param {number} povertyThreshold a number between 0 and 1 representing what
- *     fraction of the population must be SNAP eligible to be considered.
- * @param {number} damageThreshold a number between 0 and 1 representing what
- *     fraction of a block group's building must be damaged to be considered.
- * @param {number} povertyWeight float between 0 and 1 that describes what
- *     percentage of the score should be based on poverty (this is also a proxy
- *     for damageWeight which is 1-this value).
  * @param {ee.FeatureCollection} scoreAsset
  */
-function createAndDisplayJoinedData(
-    map, povertyThreshold, damageThreshold, povertyWeight, scoreAsset) {
->>>>>>> 3f03e741
+function createAndDisplayJoinedData(map, initialTogglesValuesPromise, scoreAsset) {
   addLoadingElement(tableContainerId);
   // clear old listeners
   google.maps.event.removeListener(mapSelectListener);
