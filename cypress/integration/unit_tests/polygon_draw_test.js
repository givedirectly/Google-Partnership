--- conflicted
+++ resolved
@@ -93,14 +93,6 @@
         .then(() => {
           userRegionData.clear();
           return initializeAndProcessUserRegions(
-<<<<<<< HEAD
-              map, Promise.resolve({
-                // Normally damageAssetPath is a string, but code tolerates just
-                // putting an ee.FeatureCollection in.
-                data: () => ({assetData: {damageAssetPath: damageCollection}}),
-              }),
-              getUserFeatures());
-=======
               map,
               Promise.resolve(
                   // Normally damageAssetPath is a string, but code tolerates
@@ -108,8 +100,7 @@
                   {
                     scoreAssetCreationParameters:
                         {damageAssetPath: damageCollection},
-                  }));
->>>>>>> de51e12d
+                  }), getUserFeatures());
         })
         .then((drawingManagerResult) => drawingManager = drawingManagerResult);
     // Confirm that drawing controls are visible.
@@ -549,17 +540,9 @@
   }
 
   it('Absence of damage asset tolerated', () => {
-<<<<<<< HEAD
-    cy.wrap(initializeAndProcessUserRegions(
-        map, Promise.resolve({
-          data: () => ({assetData: {damageAssetPath: null}}),
-        }),
-        getUserFeatures()));
-=======
     cy.wrap(initializeAndProcessUserRegions(map, Promise.resolve({
       scoreAssetCreationParameters: {damageAssetPath: null},
-    })));
->>>>>>> de51e12d
+    }), getUserFeatures()));
     drawPolygon();
     const expectedData = Object.assign({}, defaultData);
     expectedData.damage = 'unknown';
