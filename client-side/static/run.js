import {clickFeature, selectHighlightedFeatures} from './click_feature.js';
import {sidebarDatasetsId, tableContainerId} from './dom_constants.js';
import {drawTable} from './draw_table.js';
import {assets} from './earth_engine_asset.js';
import {highlightFeatures} from './highlight_features.js';
import {addLayer, addLayerFromGeoJsonPromise, addNullLayer, convertEeObjectToPromise, scoreLayerName, setMapToDrawLayersOn, toggleLayerOff, toggleLayerOn} from './layer_util.js';
import {addLoadingElement, loadingElementFinished} from './loading.js';
import {processUserRegions} from './polygon_draw.js';
import {setUserFeatureVisibility} from './popup.js';
import processJoinedData from './process_joined_data.js';
import {createToggles, initialDamageThreshold, initialPovertyThreshold, initialPovertyWeight} from './update.js';

export {
  createAndDisplayJoinedData,
  run as default,

};

// TODO: infer this from disaster const in import_data.js?
const snapAndDamageAsset = 'users/juliexxia/harvey-data-aff-as-nod';
// Promise for snapAndDamageAsset. After it's first resolved, we never need to
// download it from EarthEngine again.
let snapAndDamagePromise;
const scalingFactor = 100;
const scoreIndex = Object.keys(assets).length;

/**
 * Main function that processes the known assets (FEMA damage, etc., SNAP) and
 * creates/populates the map and table.
 *
 * @param {google.maps.Map} map main map
 */
function run(map) {
  setMapToDrawLayersOn(map);
  initializeAssetLayers(map);
  createToggles(map);
  createAssetCheckboxes(map);
  snapAndDamagePromise =
      convertEeObjectToPromise(ee.FeatureCollection(snapAndDamageAsset));
  createAndDisplayJoinedData(
      map, initialPovertyThreshold, initialDamageThreshold,
      initialPovertyWeight);
  processUserRegions(map);
}

let mapSelectListener = null;
let featureSelectListener = null;

/**
 * Creates the score overlay and draws the table
 *
 * @param {google.maps.Map} map main map
 * @param {number} povertyThreshold a number between 0 and 1 representing what
 *     fraction of the population must be SNAP eligible to be considered.
 * @param {number} damageThreshold a number between 0 and 1 representing what
 *     fraction of a block group's building must be damaged to be considered.
 * @param {number} povertyWeight float between 0 and 1 that describes what
 *     percentage of the score should be based on poverty (this is also a proxy
 *     for damageWeight which is 1-this value).
 */
function createAndDisplayJoinedData(
    map, povertyThreshold, damageThreshold, povertyWeight) {
  addLoadingElement(tableContainerId);
  // clear old listeners
  google.maps.event.removeListener(mapSelectListener);
  google.maps.event.removeListener(featureSelectListener);
  const processedData = processJoinedData(
      snapAndDamagePromise, scalingFactor, povertyThreshold, damageThreshold,
      povertyWeight);
  initializeScoreLayer(map, processedData);
  drawTable(
      processedData, (features) => highlightFeatures(features, map),
      (table, tableData) => {
        loadingElementFinished(tableContainerId);
        // every time we get a new table and data, reselect elements in the
        // table based on {@code currentFeatures} in highlight_features.js.
        selectHighlightedFeatures(table, tableData);
        // TODO: handle ctrl+click situations
        mapSelectListener = map.addListener('click', (event) => {
          clickFeature(
              event.latLng.lng(), event.latLng.lat(), map, snapAndDamageAsset,
              table, tableData);
        });
        // map.data covers clicks to map areas underneath map.data so we need
        // two listeners
        featureSelectListener = map.data.addListener('click', (event) => {
          clickFeature(
              event.latLng.lng(), event.latLng.lat(), map, snapAndDamageAsset,
              table, tableData);
        });
      });
}

/**
 * Creates checkboxes for all known assets, user features, and the score
 * overlay.
 *
 * @param {google.maps.Map} map main map
 */
function createAssetCheckboxes(map) {
  // TODO: these probably shouldn't just sit at the bottom of the page - move to
  // a better place.
  const sidebarDiv = document.getElementById(sidebarDatasetsId);
  Object.keys(assets).forEach(
      (assetName) => createNewCheckboxForAsset(assetName, sidebarDiv, map));
  createCheckboxForUserFeatures(sidebarDiv);
  // score checkbox gets checked during initializeScoreLayer
  createNewCheckboxForAsset(scoreLayerName, sidebarDiv, map);
}

/**
 * Creates a checkbox for showing/hiding layers.
 *
 * @param {String} name checkbox name, basis for id
 * @param {String} displayName checkbox display name
 * @param {div} parentDiv div to attach checkbox to
 * @param {google.maps.Map} map main map
 * @return {HTMLInputElement} the checkbox
 */
<<<<<<< HEAD
function createNewCheckbox(name, displayName, parentDiv, map) {
=======
function createNewCheckbox(name, displayName, parentDiv) {
  const newRow = document.createElement('div');
  newRow.className = 'checkbox-row';
>>>>>>> e5c29453
  const newBox = document.createElement('input');
  newBox.type = 'checkbox';
  newBox.id = getCheckBoxId(name);
  newBox.className = 'checkbox';
  newBox.checked = true;
  newRow.appendChild(newBox);
  const newMark = document.createElement('span');
  newMark.className = 'checkmark';
  newRow.appendChild(newMark);
  const label = document.createElement('label');
  label.htmlFor = newBox.id;
  label.innerHTML = displayName;
  newRow.appendChild(label);
  parentDiv.appendChild(newRow);
  return newBox;
}

/**
 * Creates a new checkbox for the given asset.
 *
 * @param {String} assetName
 * @param {Element} parentDiv
 * @param {google.maps.Map} map main map
 */
function createNewCheckboxForAsset(assetName, parentDiv, map) {
  const newBox = createNewCheckbox(
      assetName,
      assets[assetName] ? assets[assetName].getDisplayName() : assetName,
      parentDiv);
  if (assets[assetName] && !assets[assetName].shouldDisplayOnLoad()) {
    newBox.checked = false;
  }
  newBox.onclick = () => {
    if (newBox.checked) {
      toggleLayerOn(assetName, map);
    } else {
      toggleLayerOff(assetName, map);
    }
  };
}

/**
 * Creates a show/hide checkbox for user features.
 *
 * @param {div} parentDiv div to attach checkbox to
 */
function createCheckboxForUserFeatures(parentDiv) {
  const newBox = createNewCheckbox('user-features', 'user features', parentDiv);
  newBox.checked = true;
  newBox.onclick = () => setUserFeatureVisibility(newBox.checked);
}

/**
 * Runs through asset map. For those that we auto-display on page load, creates
 * overlays and displays. Also populates the layerMap.
 *
 * @param {google.maps.Map} map main map
 */
function initializeAssetLayers(map) {
  // This is the standard way to iterate over a dictionary according to
  // https://stackoverflow.com/questions/34448724/iterating-over-a-dictionary-in-javascript

  Object.keys(assets).forEach((assetName, index) => {
    // TODO(juliexxia): generalize for ImageCollections (and Features/Images?)
    if (assets[assetName].shouldDisplayOnLoad()) {
      addLayer(assetName, index, map);
    } else {
      addNullLayer(assetName, index);
    }
  });
}

/**
 * Creates and displays overlay for score + adds layerMap entry. The score
 * layer sits at the index of (# regular assets) i.e. the last index. Once we
 * add dynamically addable layers, it might be easier book keeping to have
 * score sit at index 0, but having it last ensures it displays on top.
 *
 * @param {google.maps.Map} map main map
 * @param {ee.FeatureCollection} layer the computed score features
 */
function initializeScoreLayer(map, layer) {
  addLayerFromGeoJsonPromise(layer, scoreLayerName, scoreIndex);
  document.getElementById(getCheckBoxId(scoreLayerName)).checked = true;
}

/**
 * Creates the id of a show/hide checkbox.
 *
 * @param {string} baseName
 * @return {string}
 */
function getCheckBoxId(baseName) {
  return baseName + '-checkbox';
}<|MERGE_RESOLUTION|>--- conflicted
+++ resolved
@@ -117,13 +117,9 @@
  * @param {google.maps.Map} map main map
  * @return {HTMLInputElement} the checkbox
  */
-<<<<<<< HEAD
 function createNewCheckbox(name, displayName, parentDiv, map) {
-=======
-function createNewCheckbox(name, displayName, parentDiv) {
   const newRow = document.createElement('div');
   newRow.className = 'checkbox-row';
->>>>>>> e5c29453
   const newBox = document.createElement('input');
   newBox.type = 'checkbox';
   newBox.id = getCheckBoxId(name);
