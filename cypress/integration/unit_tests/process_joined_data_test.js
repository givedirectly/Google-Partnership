import processJoinedData from '../../../client-side/static/process_joined_data.js';

<<<<<<< HEAD
const featureProperties = {
  'SNAP HOUSEHOLDS': 2,
  'TOTAL HOUSEHOLDS': 4,
  'BUILDING COUNT': 27,
  'BLOCK GROUP': 'block group',
  'no-damage': 12,
  'minor-damage': 10,
  'major-damage': 5};
=======
const featureProperties = new Map();
featureProperties.set('SNAP HOUSEHOLDS', 2);
featureProperties.set('TOTAL HOUSEHOLDS', 4);
featureProperties.set('SNAP PERCENTAGE', 0.5);
featureProperties.set('BUILDING COUNT', 27);
featureProperties.set('BLOCK GROUP', 'block group');
featureProperties.set('no-damage', 12);
featureProperties.set('minor-damage', 10);
featureProperties.set('major-damage', 5);
featureProperties.set('DAMAGE PERCENTAGE', 15 / 27);
>>>>>>> 28e81357
const feature = {};
feature.properties = featureProperties;
const geometryObject = {};
feature.geometry = geometryObject;
const joinedDataPromise = {};
joinedDataPromise.then = (lambda) => lambda({features: [feature]});

describe('Unit test for processed_joined_data.js', () => {
  it('Processes an above threshold block group', () => {
    const result = processJoinedData(
        joinedDataPromise, ee.Number(100) /* scalingFactor */,
        0.3 /* povertyThreshold */, 0.5 /* damageThreshold */,
        0.5 /* povertyWeight */);
    expect(result).to.be.an('array');
    expect(result.length).to.equal(1);
    const returnedFeature = result[0];
    expect(returnedFeature).to.have.property('geometry', geometryObject);
    expect(returnedFeature).to.haveOwnProperty('properties');
    const resultProperties = returnedFeature.properties;
    // We modify the properties in place.
    expect(resultProperties).to.equal(featureProperties);
    expect(resultProperties).to.have.property('BLOCK GROUP', 'block group');
    expect(resultProperties).to.have.property('SCORE',
        Math.round(100 * (0.5 * ((10 + 5) / 27) + 0.5 * (2 / 4))));
    expect(resultProperties).to.have.property('color', [255, 0, 255, 83]);
  });

  xit('Processes uneven weights', () => {
    const result = processJoinedData(
        joinedDataPromise, ee.Number(100) /* scalingFactor */,
        0.3 /* povertyThreshold */, 0.5 /* damageThreshold */,
        0.9 /* povertyWeight */);
    expect(result).to.be.an('array');
    expect(result.length).to.equal(1);
    const returnedFeature = result[0];
    expect(returnedFeature).to.have.property('geometry', geometryObject);
    expect(returnedFeature).to.haveOwnProperty('properties');
    const resultProperties = returnedFeature.properties;
    expect(resultProperties.get('BLOCK GROUP')).to.equal('block group');
    const score = resultProperties.get('SCORE');
    expect(score).to.haveOwnProperty('_myNumberValue');
    expect(score._myNumberValue)
        .to.equals(Math.round(100 * (0.1 * ((10 + 5) / 27) + 0.9 * (2 / 4))));
    expect(resultProperties.get('style')).to.eql({color: 'ff00ff51'});
  });

  xit('Processes a below threshold block group', () => {
    const result = processJoinedData(
        joinedDataPromise, ee.Number(100) /* scalingFactor */,
        0.9 /* povertyThreshold */, 0.5 /* damageThreshold */,
        0.5 /* povertyWeight */);
    const resultProperties = result[0].properties;
    const score = resultProperties.get('SCORE');
    expect(score._myNumberValue).to.equals(0);
    expect(resultProperties.get('style')).to.eql({color: 'ff00ff00'});
  });
});<|MERGE_RESOLUTION|>--- conflicted
+++ resolved
@@ -1,26 +1,16 @@
 import processJoinedData from '../../../client-side/static/process_joined_data.js';
 
-<<<<<<< HEAD
 const featureProperties = {
   'SNAP HOUSEHOLDS': 2,
   'TOTAL HOUSEHOLDS': 4,
+  'SNAP PERCENTAGE': 0.5,
   'BUILDING COUNT': 27,
   'BLOCK GROUP': 'block group',
   'no-damage': 12,
   'minor-damage': 10,
-  'major-damage': 5};
-=======
-const featureProperties = new Map();
-featureProperties.set('SNAP HOUSEHOLDS', 2);
-featureProperties.set('TOTAL HOUSEHOLDS', 4);
-featureProperties.set('SNAP PERCENTAGE', 0.5);
-featureProperties.set('BUILDING COUNT', 27);
-featureProperties.set('BLOCK GROUP', 'block group');
-featureProperties.set('no-damage', 12);
-featureProperties.set('minor-damage', 10);
-featureProperties.set('major-damage', 5);
-featureProperties.set('DAMAGE PERCENTAGE', 15 / 27);
->>>>>>> 28e81357
+  'major-damage': 5,
+  'DAMAGE PERCENTAGE': 15 / 27
+};
 const feature = {};
 feature.properties = featureProperties;
 const geometryObject = {};
