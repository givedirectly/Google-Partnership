--- conflicted
+++ resolved
@@ -12,13 +12,8 @@
 function initializeDisasterPicker(firebaseDataPromise, changeDisasterHandler) {
   const disasterDropdown = $('#disaster-dropdown');
   firebaseDataPromise.then((allDisasters) => {
-<<<<<<< HEAD
-    $('#pending-disaster').prop('hidden', true);
-    disasterDropdown.prop('hidden', false);
-=======
     $('#pending-disaster').hide();
     disasterDropdown.show();
->>>>>>> 1b74b0a4
     const currentDisaster = getDisaster();
     for (const disaster of allDisasters.keys()) {
       const disasterItem = $(document.createElement('option')).text(disaster);
