--- conflicted
+++ resolved
@@ -37,12 +37,6 @@
  * will execute any `.then` blocks that were chained onto it. Thus, in the
  * following program:
  * ```
-<<<<<<< HEAD
- * console.log('message 1');
- * cy.wrap(console.log('message 2')).then(() => console.log('message 4'));
- * console.log('message 3');
- * cy.get('#id').then(() => console.log('message 5'));
-=======
  * let resolveFunction = null;
  * const promise = new Promise((resolve) => {
  *   resolveFunction = resolve;
@@ -63,7 +57,6 @@
  * cy.wrap(promise).then(() => console.log('message 9'));
  * cy.get('#id').then(() => console.log('message 10'));
  * console.log('message 5, and promise still pending');
->>>>>>> 3f03e741
  * ```
  * The messages appear in the specified order.
  *
@@ -72,12 +65,6 @@
  * phase. For the most part, that can be accomplished by chaining statements off
  * a previous Cypress command. However, for readability, it is nice to be able
  * to call functions directly, as opposed to having long chain blocks. For that
-<<<<<<< HEAD
- * reason, we have a utility function, `queue`, that will put the given `lambda`
- * as a `.then` block after a `cy.wrap(null)` command. That will ensure that the
- * `lambda` only executes during the Cypress phase.
- *
-=======
  * reason, we have this utility function, that will put the given `lambda`
  * as a `.then` block after a `cy.wrap(null)` command. That will ensure that the
  * `lambda` only executes during the Cypress phase.
@@ -86,7 +73,6 @@
  * function. If you have already called Cypress functions in your function, you
  * can just chain off of them, instead of calling `cyQueue`.
  *
->>>>>>> 3f03e741
  * As a convention in this codebase, a function that returns a {@link
  * Cypress.Chainable} can be assumed to execute its instructions during the
  * Cypress phase. Only functions that do not return a {@link Cypress.Chainable}
