--- conflicted
+++ resolved
@@ -1,13 +1,13 @@
 export {initializeSidebar};
 
-const id = 'sidebar';
-const toggleThresholdsId = 'sidebar-toggle-thresholds';
-const toggleDatasetsId = 'sidebar-toggle-datasets';
-const thresholdsId = 'sidebar-thresholds';
-const datasetsId = 'sidebar-datasets';
-const minWidth = '64px';
-const expandedWidth = '25%';
-const transitionDuration = 300;
+const sidebarId = 'sidebar';
+const sidebarToggleThresholdsId = 'sidebar-toggle-thresholds';
+const sidebarToggleDatasetsId = 'sidebar-toggle-datasets';
+const sidebarThresholdsId = 'sidebar-thresholds';
+const sidebarDatasetsId = 'sidebar-datasets';
+const sidebarMinWidth = '64px';
+const sidebarExpandedWidth = '25%';
+const sidebarContentTransitionDuration = 300;
 
 // The id of the div containing the current sidebar content.
 let currentContentId;
@@ -16,19 +16,10 @@
  * Initializes the sidebar menu (i.e. the toggles to open various sidebars).
  */
 function initializeSidebar() {
-<<<<<<< HEAD
-  document.getElementById(toggleThresholdsId).onclick = () => {
-    toggleSidebar(toggleThresholdsId, thresholdsId);
-  };
-  document.getElementById(toggleDatasetsId).onclick = () => {
-    toggleSidebar(toggleDatasetsId, datasetsId);
-  };
-=======
   document.getElementById(sidebarToggleThresholdsId).onclick = () =>
       toggleSidebar(sidebarToggleThresholdsId, sidebarThresholdsId);
   document.getElementById(sidebarToggleDatasetsId).onclick = () =>
       toggleSidebar(sidebarToggleDatasetsId, sidebarDatasetsId);
->>>>>>> c129f07e
 }
 
 /**
@@ -38,28 +29,23 @@
  * @param {string} contentId the id of the div containing the new content
  */
 function toggleSidebar(toggleId, contentId) {
-  const sidebar = document.getElementById(id);
+  const sidebar = document.getElementById(sidebarId);
 
   if (currentContentId !== contentId) {
     if (currentContentId) {
       $('#' + currentContentId)
           .fadeOut(
-<<<<<<< HEAD
-              transitionDuration,
-              () => $('#' + contentId).fadeIn(transitionDuration));
-=======
               sidebarContentTransitionDuration,
               () =>
                   $('#' + contentId).fadeIn(sidebarContentTransitionDuration));
->>>>>>> c129f07e
     } else {
-      sidebar.style.width = expandedWidth;
-      $('#' + contentId).fadeIn(transitionDuration);
+      sidebar.style.width = sidebarExpandedWidth;
+      $('#' + contentId).fadeIn(sidebarContentTransitionDuration);
     }
     currentContentId = contentId;
   } else {
     // Collapse the sidebar because the current content is being toggled off.
-    sidebar.style.width = minWidth;
+    sidebar.style.width = sidebarMinWidth;
     $('#' + currentContentId).fadeOut(0);
     currentContentId = null;
   }
