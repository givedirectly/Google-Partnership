import * as GoogleAuth from 'google-auth-library';
import {createServer} from 'http';
// TODO(janakr): this is a pretty random package. Maybe find a more popular one.
import parseBody from 'urlencoded-body-parser';
import {storeGoogleCredentials} from './aws_get_credentials.js';
import {generateEarthEngineToken} from './ee_token_creator.js';
import {TOKEN_SERVER_ORIGINS} from './origins.js';

// TODO(janakr): Elastic Beanstalk doesn't seem to support https without jumping
//  through additional hoops. Sending tokens in the clear seems like a bad idea,
//  although there's nothing obviously terrible you could do with an id token or
//  the returned EE-enabled token.

// TODO(janakr): Seems impossible to deploy to Google App Engine with
//  a package that is in a sibling directory. That prevents us from sharing this
//  line with docs/authenticate.js. Filed an internal bug.
//  https://github.com/janakdr/nodejs-docs-samples/pull/1 has a minimal repro.
// The client ID from
// https://console.cloud.google.com/apis/credentials?project=mapping-crisis
const CLIENT_ID =
    '38420505624-boghq4foqi5anc9kc5c5tsq82ar9k4n0.apps.googleusercontent.com';

const RESPONSE_HEADERS = {
  'Content-type': 'text/plain',
  'Vary': 'Origin',
};

const ONE_MINUTE_IN_MILLISECONDS = 60 * 1000;

// Regenerate token every 40 minutes, hopefully will be ready whenever a user
// needs one. Tokens last 1 hour, user code regenerates with 5 minutes left on
// token.
const TIME_BEFORE_REGENERATION = 40 * ONE_MINUTE_IN_MILLISECONDS;

// Cope with slight differences between ESM/Node transpilation of googleapis.
const googleAuth = GoogleAuth.default || GoogleAuth;

const allowedOrigins = new Set(TOKEN_SERVER_ORIGINS);

const runningOnGae = !!process.env.GAE_APPLICATION;
const runningLocally =
    !runningOnGae && process.env.GOOGLE_APPLICATION_CREDENTIALS;
// AWS does not provide any pre-set environment variables, but we can assume
// that local runs have GOOGLE_APPLICATION_CREDENTIALS and AWS doesn't..
const runningOnAmazon = !runningOnGae && !runningLocally;

// Give heads up if local user forgot to specify GOOGLE_APPLICATION_CREDENTIALS.
if (runningOnAmazon) {
  console.log('Detected to be running on AWS');
}

if (runningLocally) {
  // When running locally, allow requests from localhost.
  allowedOrigins.add('http://localhost:8080');
}

// AWS Elastic Beanstalk/Google App Engine tells us the port to listen to.
const port = process.env.PORT || 9080;

/**
 * Result of most recent call to {@link generateEarthEngineToken}. Because there
 * is no requirement that tokens be unique per user, we re-use tokens for almost
 * their full lifetime of 1 hour, minimizing work.
 *
 * After the initial {@link Promise} returned below by
 * {@link generateEarthEngineToken} resolves, this will always have a resolved
 * {@link Promise}, because {@link generateTokenPeriodically} only sets it when
 * further calls to {@link generateEarthEngineToken} have resolved.
 *
 * @type {Promise<{accessToken: string, expireTime: string}>}
 */
let currentTokenPromise;

/**
 * Pre-fetches token and periodically gets a new one (every 40 minutes, leaving
 * at least 20 minutes of validity for the current token).
 *
 * Only sets {@link currentTokenPromise} after {@link generateEarthEngineToken}
 * promise resolves, so that web requests that come in during refresh don't have
 * to wait, they can just use the old token.
 */
function generateTokenPeriodically() {
  generateEarthEngineToken().then(
      (token) => currentTokenPromise = Promise.resolve(token));
  setTimeout(generateTokenPeriodically, TIME_BEFORE_REGENERATION);
}

// Can't do anything more without credentials being present.
// Make promise that resolves immediately if credentials are present (because
// local/GAE always has them), and resolves once secret is retrieved, written to
// file, and variable set to file location if on AWS.
(runningOnAmazon ? storeGoogleCredentials() : Promise.resolve()).then(() => {
  setTimeout(generateTokenPeriodically, TIME_BEFORE_REGENERATION);

  currentTokenPromise = generateEarthEngineToken();

  const client = new googleAuth.OAuth2Client(CLIENT_ID);

  /**
   * See
   * https://nodejs.org/api/http.html#http_http_createserver_options_requestlistener
   * or https://www.w3schools.com/nodejs/nodejs_http.asp for a gentle intro.
   */
  createServer(async (req, res) => {
    const origin = req.headers['origin'];
    if (!allowedOrigins.has(origin)) {
<<<<<<< HEAD
      console.warn("Bad origin", origin);
=======
      console.warn('Bad origin', origin);
>>>>>>> 0624bb29
      fail(res);
      return;
    }

    try {
      const {idToken} = await parseBody(req);
      await client.verifyIdToken({idToken: idToken, audience: CLIENT_ID});
    } catch (err) {
<<<<<<< HEAD
      console.warn("Error verifying id token", err, idToken);
=======
      console.warn('Error verifying id token', err, idToken);
>>>>>>> 0624bb29
      fail(res);
      return;
    }
    const data = await currentTokenPromise;
    const headers = Object.assign({}, RESPONSE_HEADERS);
    // https://developer.mozilla.org/en-US/docs/Web/HTTP/Headers/Access-Control-Allow-Origin
    headers['Access-Control-Allow-Origin'] = origin;
    res.writeHead(200, headers);
    res.write(JSON.stringify(data));
    res.end();
  }).listen(port);
});

/**
 * Returns a generic failure to the client.
 * @param {http.ServerResponse} res
 */
function fail(res) {
  // Without this header, JavaScript can't catch the error and show anything to
  // user.
  res.writeHead(
      401, {'Content-type': 'text/plain', 'Access-Control-Allow-Origin': '*'});
  res.write('Unauthorized');
  res.end();
}<|MERGE_RESOLUTION|>--- conflicted
+++ resolved
@@ -104,11 +104,7 @@
   createServer(async (req, res) => {
     const origin = req.headers['origin'];
     if (!allowedOrigins.has(origin)) {
-<<<<<<< HEAD
-      console.warn("Bad origin", origin);
-=======
       console.warn('Bad origin', origin);
->>>>>>> 0624bb29
       fail(res);
       return;
     }
@@ -117,11 +113,7 @@
       const {idToken} = await parseBody(req);
       await client.verifyIdToken({idToken: idToken, audience: CLIENT_ID});
     } catch (err) {
-<<<<<<< HEAD
-      console.warn("Error verifying id token", err, idToken);
-=======
       console.warn('Error verifying id token', err, idToken);
->>>>>>> 0624bb29
       fail(res);
       return;
     }
