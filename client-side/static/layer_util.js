--- conflicted
+++ resolved
@@ -128,12 +128,8 @@
   layerArray[layerMapValue.index] = new deck.GeoJsonLayer({
     id: assetName,
     data: layerMapValue.data,
-<<<<<<< HEAD
-    pointRadiusScale: 100,
-=======
     pointRadiusMinPixels: 1,
     getRadius: 10,
->>>>>>> 274fd871
     // TODO(janakr): deck.gl docs claim that the "color" property should
     // automatically color the features, but it doesn't appear to work:
     // https://deck.gl/#/documentation/deckgl-api-reference/layers/geojson-layer?section=getelevation-function-number-optional-transition-enabled
