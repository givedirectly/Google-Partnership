--- conflicted
+++ resolved
@@ -309,14 +309,9 @@
  *     ee.MapLayerOverlay.addTileCallback
  */
 function createTileCallback(layerDisplayData, resolve) {
-<<<<<<< HEAD
-  return (tileEvent) => {
-    if (tileEvent.loadingTileCount === 0) {
-=======
   return (event) => {
     // console.log(event);
     if (layerDisplayData.overlay.getLoadingTilesCount() === 0) {
->>>>>>> 1108694d
       if (resolve) {
         // This is the first time we've finished loading, so inform caller.
         resolve();
