--- conflicted
+++ resolved
@@ -12,14 +12,9 @@
       <span></span>
 
       <ul class="nav-menu">
-<<<<<<< HEAD
-        <a href="./"><li>Map</li></a>
-        <a href="import/manage_layers.html"><li>Manage Layers</li></a>
-=======
         <a id='map-a'><li>Map</li></a>
         <a id='manage-layers-a'><li>Manage Layers</li></a>
         <a id='manage-disaster-a'><li>Manage Disaster</li></a>
->>>>>>> dd0bce85
       </ul>
     </div>
   </nav>
