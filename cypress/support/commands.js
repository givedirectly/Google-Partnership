--- conflicted
+++ resolved
@@ -1,8 +1,4 @@
-<<<<<<< HEAD
-const LOADING_TIMEOUT = 300000;
-=======
 const LOADING_TIMEOUT = 200000;
->>>>>>> 89558ef2
 
 /**
  * Awaits loading. If no divId is provided, then a full page load is awaited.
