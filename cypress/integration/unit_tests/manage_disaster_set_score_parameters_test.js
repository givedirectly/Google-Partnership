import {addPolygonWithPath} from '../../../docs/basic_map.js';
import * as ErrorLib from '../../../docs/error.js';
import {LayerType} from '../../../docs/firebase_layers.js';
import {readDisasterDocument} from '../../../docs/firestore_document.js';
import {BuildingSource, createDisasterData} from '../../../docs/import/create_disaster_lib.js';
import * as ListEeAssets from '../../../docs/import/list_ee_assets.js';
import {enableWhenFirestoreReady, onSetDisaster} from '../../../docs/import/manage_disaster.js';
import {DAMAGE_PROPERTY_PATH, disasterData, makeInputElementIdFromPath, NODAMAGE_COLUMN_INFO, NODAMAGE_VALUE_INFO, scoreBoundsMap, setUpScoreBoundsMap} from '../../../docs/import/manage_disaster_base.js';
import {componentsData, POVERTY_BUILDINGS_PATH, setUpFlexibleOnPageLoad} from '../../../docs/import/manage_disaster_flexible.js';
import {assetSelectionRowPrefix, setUpStateBasedOnPageLoad, stateBasedScoreAssetTypes, validateStateBasedUserFields} from '../../../docs/import/manage_disaster_state_based.js';
import * as UpdateFirestoreDisaster from '../../../docs/import/update_firestore_disaster.js';
import {getDisaster} from '../../../docs/resources.js';
import {cyQueue} from '../../support/commands.js';
import {getConvertEeObjectToPromiseRelease, setUpSavingStubs} from '../../support/import_test_util.js';
import {loadScriptsBeforeForUnitTests} from '../../support/script_loader';

const defaultScoreBoundsCoordinates = [
  {lng: -95, lat: 30},
  {lng: -90, lat: 31},
  {lng: -90, lat: 30},
];

const SNAP_INDEX = 0;
const INCOME_INDEX = 1;
const SVI_INDEX = 2;
const TIGER_INDEX = 3;
const BUILDINGS_INDEX = 4;

const ENABLED_COLLECTION = {
  type: LayerType.FEATURE_COLLECTION,
  hasGeometry: true,
  disabled: false,
};

/**
 * The setup for this test is a bit problematic because the Google Maps
 * Javascript object likes to only be created once. Therefore, we can only set
 * the page up once, and then all of our tests interact with that same page.
 */

loadScriptsBeforeForUnitTests('ee', 'firebase', 'jquery', 'maps');
before(preparePage);

let stateStub;
let disasterStub;
let errorStub;
setUpSavingStubs();
let firstTest = true;

// If error stub is supposed to be called, reset its history at the end of test.
afterEach(() => expect(errorStub).to.not.be.called);

beforeEach(() => {
  cy.document().then((doc) => {
    cy.stub(document, 'getElementById')
        .callsFake((id) => doc.getElementById(id));
    if (firstTest) {
      // setUp functions get elements by id, so we have to stub first, which is
      // harder in a before() hook (since stubs should be set in beforeEach()
      // hooks) but it should only run once in this file.
      setUpStateBasedOnPageLoad();
      setUpFlexibleOnPageLoad();
      firstTest = false;
    }
  });
  stateStub = cy.stub(ListEeAssets, 'getStateAssetsFromEe');
  disasterStub = cy.stub(ListEeAssets, 'getDisasterAssetsFromEe');
  disasterStub.returns(Promise.resolve(new Map([
    ['asset1', ENABLED_COLLECTION],
    ['asset2', ENABLED_COLLECTION],
  ])));
  errorStub = cy.stub(ErrorLib, 'showError');

  disasterData.clear();
});

it('interacts with damage asset/map-bounds elements', () => {
  callEnableWhenReady(setUpDefaultData());
  getDamageSelect().should('have.value', '');
  cy.get('#map-bounds-div').should('be.visible');
  cy.get('.score-bounds-delete-button').should('be.visible');
  getDamageSelect().select('asset2').blur();
  cy.get('#map-bounds-div').should('not.be.visible');
  readFirestoreAfterWritesFinish().then(
      ({assetData}) =>
          expect(assetData).has.property('damageAssetPath', 'asset2'));
});

it('no map coordinates to start', () => {
  const data = setUpDefaultData();
  data.assetData.scoreBoundsCoordinates = null;
  callEnableWhenReady(data);
  getDamageSelect().should('have.value', '');
  cy.get('#map-bounds-div').should('be.visible');
  cy.get('.score-bounds-delete-button').should('not.be.visible');
  // Wait for bounds promise to finish, and wait for the zoom level to
  // change, so that we can assert that the map has been zoomed to NY state.
  cy.wrap(Promise.all([
      scoreBoundsMap.disasterBoundsPromise,
      new Promise(
          (resolve) => google.maps.event.addListenerOnce(
              scoreBoundsMap.map, 'zoom_changed', resolve)),
    ]))
      .then(() => {
        // Has NY in view after EE promise finishes and zoom
        // happens.
        expect(scoreBoundsMap.map.getBounds().contains({
          lng: -74,
          lat: 41.7,
        })).to.be.true;
        // Does not have Texas in view.
        expect(scoreBoundsMap.map.getBounds().contains({
          lng: -100,
          lat: 32,
        })).to.be.false;
      });
  getDamageSelect().select('asset2').blur();
  cy.get('#map-bounds-div').should('not.be.visible');
  readFirestoreAfterWritesFinish().then(
      ({assetData}) =>
          expect(assetData).has.property('damageAssetPath', 'asset2'));
});

const allMandatoryMissingText =
    'Missing asset(s): SNAP, Census TIGER Shapefiles';
const alwaysOptionalMissing =
    '; warning: created asset will be missing Income, SVI';
const allOptionalMissing = alwaysOptionalMissing + ', Building counts';
const allStateAssetsMissingWithDamageAssetText = allMandatoryMissingText +
    ', Microsoft Building Shapefiles' + alwaysOptionalMissing;
const allMissingText = allMandatoryMissingText +
    '; must specify either damage asset or map bounds' + allOptionalMissing;

it('has some disabled options', () => {
  disasterStub.returns(Promise.resolve(new Map([
    ['asset1', ENABLED_COLLECTION],
    ['asset2', {type: 2, disabled: true}],
  ])));
  stateStub.withArgs('NY').returns(Promise.resolve(new Map([
    ['state0', {disabled: false}],
    ['state1', {disabled: true}],
  ])));
  callEnableWhenReady(createDisasterData(['NY']));
  getSelectForScoreAssetIndex(SNAP_INDEX)
      .find('option')
      .eq(2)
      .should('be.disabled')
      .prev()
      .should('not.be.disabled');
  getDamageSelect()
      .find('option')
      .eq(2)
      .should('be.disabled')
      .prev()
      .should('not.be.disabled');
});

it('Handles assets with and without geometries', () => {
  stateStub.restore();
  disasterStub.restore();
  cy.stub(ee.data, 'listAssets').returns(Promise.resolve({
    assets: [
      {id: 'asset/with/geometry', type: 'TABLE'},
      {id: 'asset/with/null/geometry', type: 'TABLE'},
      {id: 'asset/with/empty/geometry', type: 'TABLE'},
      {id: 'asset/image', type: 'IMAGE'},
    ],
  }));
  const withGeometry =
      ee.FeatureCollection([ee.Feature(ee.Geometry.Point([1, 1]), {})]);
  const withNullGeometry = ee.FeatureCollection([ee.Feature(null, {})]);
  const withEmptyGeometry =
      ee.FeatureCollection([ee.Feature(ee.Geometry.MultiPoint([]), {})]);
  const featureCollectionStub = cy.stub(ee, 'FeatureCollection');
  featureCollectionStub.withArgs('asset/with/geometry').returns(withGeometry);
  featureCollectionStub.withArgs('asset/with/null/geometry')
      .returns(withNullGeometry);
  featureCollectionStub.withArgs('asset/with/empty/geometry')
      .returns(withEmptyGeometry);
  callEnableWhenReady(setUpDefaultData());
  for (const index of [SNAP_INDEX, INCOME_INDEX, SVI_INDEX]) {
    getSelectForScoreAssetIndex(index).within(() => {
      cy.get('option').contains('None').should('be.enabled');
      cy.get('option').contains('asset/with/geometry').should('be.enabled');
      cy.get('option')
          .contains('asset/with/null/geometry')
          .should('be.enabled');
      cy.get('option')
          .contains('asset/with/empty/geometry')
          .should('be.enabled');
      cy.get('option').contains('asset/image').should('be.disabled');
    });
  }

  // Be a little hacky to avoid repeating ourselves with damage.
  for (const i of [TIGER_INDEX, BUILDINGS_INDEX, BUILDINGS_INDEX + 1]) {
    (i <= BUILDINGS_INDEX ? getSelectForScoreAssetIndex(i) : getDamageSelect())
        .within(() => {
          cy.get('option').contains('None').should('be.enabled');
          cy.get('option').contains('asset/with/geometry').should('be.enabled');
          cy.get('option')
              .contains('asset/with/null/geometry')
              .should('be.disabled');
          cy.get('option')
              .contains('asset/with/empty/geometry')
              .should('be.disabled');
          cy.get('option').contains('asset/image').should('be.disabled');
        });
  }
});

it('validates asset data', () => {
  const boundsChanged = new Promise((resolve) => {
    const listener = scoreBoundsMap.map.addListener('bounds_changed', () => {
      google.maps.event.removeListener(listener);
      resolve();
    });
  });
  // Triangle goes up into Canada, past default map of basic_map.js.
  const scoreBoundsCoordinates = [
    {lng: -95, lat: 30},
    {lng: -90, lat: 50},
    {lng: -90, lat: 30},
  ];
  callEnableWhenReady(setUpDefaultData(scoreBoundsCoordinates));
  // Check table is properly initialized, then do validation.
  cy.get('#asset-selection-table-body')
      .find('tr')
      .its('length')
      .should('eq', 5);
  // Bounds not available immediately after map initialization. Wait a tick.
  cy.wrap(boundsChanged).then(() => {
    // Check that map bounds have adjusted to include the polygon we
    // drew, which extends north of the US into Canada.
    // TODO(janakr): This passes even without the show/hide dance of
    //  ScoreBoundsMap#initialize/onShow, but without that it fails in
    //  production. Make test more faithful to prod somehow.
    const bounds = scoreBoundsMap.map.getBounds();
    scoreBoundsCoordinates.forEach(
        (point) => expect(bounds.contains(point)).to.be.true);
  });
  // Delete polygon to start.
  cy.stub(window, 'confirm').returns(true);

  cy.get('.score-bounds-delete-button').click();
  cy.get('#kickoff-button').should('be.disabled');
  cy.get('#kickoff-button')
      .should('have.text', allMissingText)
      .then(
          () => addPolygonWithPath(
              scoreBoundsMap._createPolygonOptions(scoreBoundsCoordinates),
              scoreBoundsMap.drawingManager));

  cy.get('#kickoff-button')
      .should('have.text', allMandatoryMissingText + allOptionalMissing);
  cy.get('.score-bounds-delete-button').click();
  cy.get('#kickoff-button').should('have.text', allMissingText);

  // Specifying the damage asset works too.
  getDamageSelect().select('asset2').blur();
  cy.get('#kickoff-button')
      .should('have.text', allStateAssetsMissingWithDamageAssetText);

  // Setting one asset has the expected effect.
  setFirstSelectInScoreRow(0);
  cy.get('#kickoff-button')
      .should(
          'have.text',
          'Missing asset(s): Census TIGER Shapefiles, Microsoft ' +
              'Building Shapefiles; warning: created asset will be missing ' +
              'Income, SVI');
  cy.get('#kickoff-button').should('be.disabled');
  // Clear that select: back where we started.
  setFirstSelectInScoreRow(0).select('').blur();
  cy.get('#kickoff-button')
      .should('have.text', allStateAssetsMissingWithDamageAssetText);
  // Now set all the per-state assets.
  for (let i = 0; i < stateBasedScoreAssetTypes.length; i++) {
    setFirstSelectInScoreRow(i);
  }
  // Yay! We're ready to go.
  cy.get('#kickoff-button')
      .should(
          'have.text', 'Kick off score asset creation (will take a while!)');
  cy.get('#kickoff-button')
      .should('be.enabled')
      .should('have.css', 'background-color')
      .and('eq', 'rgb(0, 128, 0)');
  // Getting rid of income keeps enabled, but warns
  setFirstSelectInScoreRow(1).select('').blur();
  cy.get('#kickoff-button')
      .should('be.enabled')
      .should(
          'have.text',
          'Kick off score asset creation (will take a while!); warning: ' +
              'created asset will be missing Income');
  cy.get('#kickoff-button')
      .should('have.css', 'background-color')
      .and('eq', 'rgb(150, 150, 0)');
  // Get rid of score asset.
  setFirstSelectInScoreRow(0).select('').blur();
  cy.get('#kickoff-button')
      .should('be.disabled')
      .should('have.css', 'background-color')
      .and('eq', 'rgb(128, 128, 128)');
  // Put score asset back.
  setFirstSelectInScoreRow(0);
  // Put income back.
  setFirstSelectInScoreRow(1);
  cy.get('#kickoff-button')
      .should(
          'have.text', 'Kick off score asset creation (will take a while!)');
  cy.get('#kickoff-button')
      .should('be.enabled')
      .should('have.css', 'background-color')
      .and('eq', 'rgb(0, 128, 0)');
  // Get rid of damage: not ready anymore.
  getDamageSelect().select('').blur();
  // Message is just about damage.
  cy.get('#kickoff-button')
      .should('have.text', 'Must specify either damage asset or map bounds');
  cy.get('#kickoff-button').should('be.disabled');
  // Get rid of score asset.
  setFirstSelectInScoreRow(0).select('').blur();
  cy.get('#kickoff-button')
      .should(
          'have.text',
          'Missing asset(s): SNAP; must specify either damage asset or ' +
              'map bounds');
  cy.get('#kickoff-button').should('be.disabled');
  // Validate that score data was correctly written
  readFirestoreAfterWritesFinish().then(({assetData}) => {
    expect(assetData.damageAssetPath).to.be.null;
    expect(assetData.stateBasedData.sviAssetPaths).to.eql({'NY': 'state2'});
    expect(assetData.stateBasedData.snapData.paths).to.eql({'NY': null});
  });
});

it('multistate displays properly', () => {
  const assets = new Map();
  for (let i = 0; i <= 4; i++) {
    assets.set('wy' + i, ENABLED_COLLECTION);
  }
  stateStub.withArgs('WY').returns(Promise.resolve(assets));
  setUpDefaultData();
  callEnableWhenReady(createDisasterData(['NY', 'WY']));
  // Check table is properly initialized, then validate.
  cy.get('#asset-selection-table-body')
      .find('tr')
      .its('length')
      .should('eq', 5)
      .then(validateStateBasedUserFields);
  cy.get('#kickoff-button').should('be.disabled');
  cy.get('#kickoff-button')
      .should(
          'have.text',
          'Missing asset(s): SNAP [NY, WY], Census TIGER ' +
              'Shapefiles [NY, WY]; must specify either damage asset ' +
              'or map bounds; warning: created asset will be missing Income' +
              ' [NY, WY], SVI [NY, WY], Building counts [NY, WY]');
  // Specifying one state has desired effect.
  setFirstSelectInScoreRow(0);
  cy.get('#kickoff-button')
      .should(
          'have.text',
          'Missing asset(s): SNAP [WY], ' +
              'Census TIGER Shapefiles [NY, WY]; must specify either ' +
              'damage asset or map bounds; warning: created asset will be ' +
              'missing Income [NY, WY], SVI [NY, WY], Building counts [NY, ' +
              'WY]');
  // Specifying assets for income, both states, one type, gets rid of income
  // from message.
  setFirstSelectInScoreRow(1);
  getFirstTdInScoreRow(1).next().next().find('select').select('wy1').blur();
  cy.get('#kickoff-button')
      .should(
          'have.text',
          'Missing asset(s): SNAP [WY], Census TIGER Shapefiles ' +
              '[NY, WY]; must specify either damage asset or map ' +
              'bounds; warning: created asset will be missing ' +
              'SVI [NY, WY], Building counts [NY, WY]');
});

it('nonexistent asset not ok', () => {
  const missingSnapPath = 'whereisasset';
  const data = setUpDefaultData();
  data.assetData.damageAssetPath = 'pathnotfound';
  data.assetData.stateBasedData.snapData.paths.NY = missingSnapPath;
  data.assetData.scoreBoundsCoordinates = null;
  callEnableWhenReady(data);
  cy.get('#kickoff-button').should('be.disabled');
  // Everything is missing, even though we have values stored.
  cy.get('#kickoff-button').should('have.text', allMissingText);
  getDamageSelect().select('asset1');
  cy.get('#kickoff-button')
      .should('have.text', allStateAssetsMissingWithDamageAssetText);
  // Data wasn't actually in Firestore before, but checking that it was
  // written on a different change shows we're not silently overwriting it.
  readFirestoreAfterWritesFinish().then(
      ({assetData}) => expect(assetData.stateBasedData.snapData.paths.NY)
                           .to.eql(missingSnapPath));
});

it('does column verification', () => {
  callEnableWhenReady(setUpDefaultData());
  const goodIncomeBadSnapFeature = ee.FeatureCollection(
      [ee.Feature(null, {'GEOid': 'blah', 'HD01_VD01': 'otherBlah'})]);
  const goodNewIncomeBadSnapFeature = ee.FeatureCollection(
      [ee.Feature(null, {'GEO_ID': 'blah', 'B19013_001E': 'otherBlah'})]);
  const goodSnapFeature = ee.FeatureCollection([ee.Feature(
      null,
      {'GEOid': 0, 'GEOdisplay-label': 0, 'HD01_VD01': 0, 'HD01_VD02': 0})]);
  const goodNewSnapFeature = ee.FeatureCollection([ee.Feature(
      null, {'GEO_ID': 0, 'NAME': 0, 'B22010_001E': 0, 'B22010_002E': 0})]);
  // U+200C: zero-width character, doesn't print as anything.
  const nonAsciiColumnFeature = ee.FeatureCollection([ee.Feature(
<<<<<<< HEAD
      null, {'\u200CGEO_ID': 0, 'NAME': 0, 'B22010_001E': 0, 'B22010_002E': 0})]);
=======
      null,
      {'\u200CGEO_ID': 0, 'NAME': 0, 'B22010_001E': 0, 'B22010_002E': 0})]);
>>>>>>> 6633b22b

  const featureCollectionStub = cy.stub(ee, 'FeatureCollection');
  featureCollectionStub.withArgs('state0').returns(goodIncomeBadSnapFeature);
  featureCollectionStub.withArgs('state1').returns(goodNewIncomeBadSnapFeature);
  // featureCollectionStub.withArgs('state2').returns(goodIncomeBadSnapFeature);
  featureCollectionStub.withArgs('state2').returns(goodSnapFeature);
  featureCollectionStub.withArgs('state3').returns(goodNewSnapFeature);
  featureCollectionStub.withArgs('state4').returns(nonAsciiColumnFeature);

  // None -> bad
  setSelectWithDelayedEvaluate(0, 'state0', 'NY');
  checkSelectBorder(SNAP_INDEX, 'rgb(255, 0, 0)');
  checkHoverText(
      SNAP_INDEX,
      'Error! asset is missing columns for all 2 possibilities ' +
          'for valid columns:\n' +
          '* [GEOid,GEOdisplay-label,HD01_VD02,HD01_VD01] ' +
          '(missing GEOdisplay-label,HD01_VD02)\n' +
          '* [GEO_ID,NAME,B22010_002E,B22010_001E] ' +
          '(missing GEO_ID,NAME,B22010_002E,B22010_001E)\n');

  // bad -> bad
  setSelectWithDelayedEvaluate(0, 'state1', 'NY');
  checkSelectBorder(SNAP_INDEX, 'rgb(255, 0, 0)');
  checkHoverText(
      SNAP_INDEX,
      'Error! asset is missing columns for all 2 possibilities ' +
          'for valid columns:\n' +
          '* [GEO_ID,NAME,B22010_002E,B22010_001E] ' +
          '(missing NAME,B22010_002E,B22010_001E)\n' +
          '* [GEOid,GEOdisplay-label,HD01_VD02,HD01_VD01] ' +
          '(missing GEOid,GEOdisplay-label,HD01_VD02,HD01_VD01)\n');

  // bad -> good
  setSelectWithDelayedEvaluate(0, 'state2', 'NY');
  checkSelectBorder(SNAP_INDEX, 'rgb(0, 255, 0)');
  checkHoverText(SNAP_INDEX, 'Success! asset has all expected columns');

  // good -> bad, non-ascii
  setSelectWithDelayedEvaluate(0, 'state4', 'NY');
  checkSelectBorder(SNAP_INDEX, 'rgb(255, 0, 0)');
  checkHoverText(
      SNAP_INDEX,
<<<<<<< HEAD
     'Error! asset is missing columns for all 2 possibilities ' +
     'for valid columns:\n' +
     '* [GEO_ID,NAME,B22010_002E,B22010_001E] ' +
     '(missing GEO_ID)\n' +
     '* [GEOid,GEOdisplay-label,HD01_VD02,HD01_VD01] ' +
     '(missing GEOid,GEOdisplay-label,HD01_VD02,HD01_VD01)\n' +
     'Columns with non-ascii characters: \u200CGEO_ID');
=======
      'Error! asset is missing columns for all 2 possibilities ' +
          'for valid columns:\n' +
          '* [GEO_ID,NAME,B22010_002E,B22010_001E] ' +
          '(missing GEO_ID)\n' +
          '* [GEOid,GEOdisplay-label,HD01_VD02,HD01_VD01] ' +
          '(missing GEOid,GEOdisplay-label,HD01_VD02,HD01_VD01)\n' +
          'Columns with non-ascii characters: \u200CGEO_ID');
>>>>>>> 6633b22b

  // new good
  setSelectWithDelayedEvaluate(0, 'state3', 'NY');
  checkSelectBorder(SNAP_INDEX, 'rgb(0, 255, 0)');
  checkHoverText(SNAP_INDEX, 'Success! asset has all expected columns');

  // None -> good columns
  setSelectWithDelayedEvaluate(1, 'state1', 'NY');
  checkSelectBorder(INCOME_INDEX, 'rgb(0, 255, 0)');
  checkHoverText(INCOME_INDEX, 'Success! asset has all expected columns');

  // good -> new good
  setSelectWithDelayedEvaluate(1, 'state2', 'NY');
  checkSelectBorder(SNAP_INDEX, 'rgb(0, 255, 0)');
  checkHoverText(SNAP_INDEX, 'Success! asset has all expected columns');

  // good -> None
  // should return immediately, no release needed.
  setFirstSelectInScoreRowTo(1, 'None');
  checkSelectBorder(INCOME_INDEX, 'rgb(255, 255, 255)');
  checkHoverText(INCOME_INDEX, '');


  // No expected rows
  setSelectWithDelayedEvaluate(4, 'state0', 'NY');

  checkSelectBorder(BUILDINGS_INDEX, 'rgb(0, 255, 0)');
  checkHoverText(BUILDINGS_INDEX, 'No expected columns');
  setFirstSelectInScoreRowTo(4, 'None');
  checkSelectBorder(BUILDINGS_INDEX, 'rgb(255, 255, 255)');
  checkHoverText(BUILDINGS_INDEX, '');
});

it('tries to set a missing asset', () => {
  callEnableWhenReady(setUpDefaultData());
  setSelectWithDelayedEvaluate(0, 'state0', 'NY');
  checkSelectBorder(SNAP_INDEX, 'rgb(255, 0, 0)');
  checkHoverText(SNAP_INDEX, 'Error! asset could not be found.');
});

it('has two racing sets on same selector', () => {
  callEnableWhenReady(setUpDefaultData());
  const goodSnapFeature = ee.FeatureCollection([ee.Feature(
      null,
      {'GEOid': 0, 'GEOdisplay-label': 0, 'HD01_VD01': 0, 'HD01_VD02': 0})]);
  const badSnapFeature = ee.FeatureCollection(
      [ee.Feature(null, {'GEOid': 'blah', 'HD01_VD01': 'otherBlah'})]);

  const featureCollectionStub = cy.stub(ee, 'FeatureCollection');
  featureCollectionStub.withArgs('state0').returns(goodSnapFeature);
  featureCollectionStub.withArgs('state1').returns(badSnapFeature);

  let firstRelease;
  let firstStart;
  cyQueue(() => {
    const firstCall = getConvertEeObjectToPromiseRelease();
    firstRelease = firstCall.releaseLatch;
    firstStart = firstRelease.startPromise;
  });
  let secondRelease;
  setFirstSelectInScoreRowTo(0, 'state0')
      .then(() => firstStart)
      .then(
          () => secondRelease =
              getConvertEeObjectToPromiseRelease().releaseLatch);
  setFirstSelectInScoreRowTo(0, 'state1').then(() => firstRelease());
  checkSelectBorder(SNAP_INDEX, 'rgb(255, 255, 0)');
  // release second evaluate and column finishes with results from second.
  checkHoverText(SNAP_INDEX, 'Checking columns...').then(() => secondRelease());
  checkSelectBorder(SNAP_INDEX, 'rgb(255, 0, 0)');
  checkHoverText(
      SNAP_INDEX,
      'Error! asset is missing columns for all 2 possibilities ' +
<<<<<<< HEAD
      'for valid columns:\n' +
      '* [GEOid,GEOdisplay-label,HD01_VD02,HD01_VD01] ' +
      '(missing GEOdisplay-label,HD01_VD02)\n' +
      '* [GEO_ID,NAME,B22010_002E,B22010_001E] ' +
      '(missing GEO_ID,NAME,B22010_002E,B22010_001E)\n');
=======
          'for valid columns:\n' +
          '* [GEOid,GEOdisplay-label,HD01_VD02,HD01_VD01] ' +
          '(missing GEOdisplay-label,HD01_VD02)\n' +
          '* [GEO_ID,NAME,B22010_002E,B22010_001E] ' +
          '(missing GEO_ID,NAME,B22010_002E,B22010_001E)\n');
>>>>>>> 6633b22b

  // now do opposite order
  cyQueue(() => {
    const firstCall = getConvertEeObjectToPromiseRelease();
    firstRelease = firstCall.releaseLatch;
    firstStart = firstCall.startPromise;
  });
  setFirstSelectInScoreRowTo(0, 'state0')
      .then(() => firstStart)
      .then(
          () => secondRelease =
              getConvertEeObjectToPromiseRelease().releaseLatch);
  setFirstSelectInScoreRowTo(0, 'state1').then(() => secondRelease());
  checkSelectBorder(SNAP_INDEX, 'rgb(255, 0, 0)');
  checkHoverText(
      SNAP_INDEX,
<<<<<<< HEAD
          'Error! asset is missing columns for all 2 possibilities ' +
=======
      'Error! asset is missing columns for all 2 possibilities ' +
>>>>>>> 6633b22b
          'for valid columns:\n' +
          '* [GEOid,GEOdisplay-label,HD01_VD02,HD01_VD01] ' +
          '(missing GEOdisplay-label,HD01_VD02)\n' +
          '* [GEO_ID,NAME,B22010_002E,B22010_001E] ' +
          '(missing GEO_ID,NAME,B22010_002E,B22010_001E)\n')
      .then(() => firstRelease());
  checkSelectBorder(SNAP_INDEX, 'rgb(255, 0, 0)');
  checkHoverText(
      SNAP_INDEX,
<<<<<<< HEAD
          'Error! asset is missing columns for all 2 possibilities ' +
=======
      'Error! asset is missing columns for all 2 possibilities ' +
>>>>>>> 6633b22b
          'for valid columns:\n' +
          '* [GEOid,GEOdisplay-label,HD01_VD02,HD01_VD01] ' +
          '(missing GEOdisplay-label,HD01_VD02)\n' +
          '* [GEO_ID,NAME,B22010_002E,B22010_001E] ' +
          '(missing GEO_ID,NAME,B22010_002E,B22010_001E)\n');
});

it('shows pending then values for state-based disaster, damage cascades',
   () => {
     // Track Firestore updates.
     const updateDisasterSpy =
         cy.spy(UpdateFirestoreDisaster, 'updateDataInFirestore');
     let callCount = 1;
     /** Asserts there has been exactly one Firestore update since last call. */
     function assertFirestoreUpdate() {
       const expectedCalls = callCount++;
       cyQueue(
           () => expect(updateDisasterSpy).to.have.callCount(expectedCalls));
     }

     // Delay results until we're ready, for both state and disaster.
     let stateAssetListingResult;
     stateStub.returns(
         new Promise((resolve) => stateAssetListingResult = resolve));
     const asset1 = ee.FeatureCollection([ee.Feature(null, {'a-key': 0})]);
     const asset2 = ee.FeatureCollection([ee.Feature(null, {'b-key': 0})]);

     let disasterAssetListingResult;
     disasterStub.returns(
         new Promise((resolve) => disasterAssetListingResult = resolve));

     // We'll cascade damage asset properties.
     const featureCollectionStub = cy.stub(ee, 'FeatureCollection');
     featureCollectionStub.withArgs('asset1').returns(asset1);
     featureCollectionStub.withArgs('found-asset').returns(asset1);
     featureCollectionStub.withArgs('asset2').returns(asset2);

     // Set properties up so that poverty asset is found, income asset is not
     // found, and svi is never set.
     const currentData = createDefaultStateBasedFirestoreData();
     currentData.assetData.stateBasedData.snapData.paths.NY = 'found-asset';
     currentData.assetData.stateBasedData.incomeAssetPaths.NY = 'missing-asset';
     currentData.assetData.damageAssetPath = 'missing-asset';
     currentData.assetData.noDamageKey = 'a-key';
     currentData.assetData.noDamageValue = 'a-value';
     const initializationDone =
         enableWhenFirestoreReady(new Map([[getDisaster(), currentData]]));
     // Give promise a chance to start running.
     cy.wait(0);

     assertKickoffAndSelectPending(getSelectForScoreAssetIndex(SNAP_INDEX));
     assertKickoffAndSelectPending(getDamageSelect());
     // Because damage asset is set in Firestore, and column key is also set
     // in Firestore, we display the no-damage column and no-damage value
     // while retrieving data from EE.
     assertKickoffAndSelectWithPathPending(NODAMAGE_COLUMN_INFO.path);
     getSelectFromPropertyPath(NODAMAGE_VALUE_INFO.path)
         .should('have.value', 'a-value');

     // Release the state assets.
     cyQueue(() => stateAssetListingResult(new Map([
               ['found-asset', ENABLED_COLLECTION],
               ['other-asset', ENABLED_COLLECTION],
             ])));
     // SNAP is set as expected.
     getSelectForScoreAssetIndex(SNAP_INDEX).should('not.be.disabled');
     getSelectForScoreAssetIndex(SNAP_INDEX)
         .should('have.value', 'found-asset');
     // Income doesn't have a value because its value was not in asset list.
     getSelectForScoreAssetIndex(INCOME_INDEX).should('not.be.disabled');
     getSelectForScoreAssetIndex(INCOME_INDEX).should('have.value', '');
     // SVI has nothing.
     getSelectForScoreAssetIndex(SVI_INDEX).should('not.be.disabled');
     getSelectForScoreAssetIndex(SVI_INDEX).should('have.value', '');
     // Damage is still pending.
     assertKickoffAndSelectPending(getDamageSelect());
     // Release the disaster assets.
     cyQueue(() => disasterAssetListingResult(new Map([
               ['asset1', ENABLED_COLLECTION],
               ['asset2', ENABLED_COLLECTION],
             ])));
     // Initialization can now complete.
     cy.wrap(initializationDone);
     // Damage asset was not found.
     getDamageSelect().should('have.value', '');
     // Since damage has no value on page, no-damage column/value are hidden.
     getSelectFromPropertyPath(NODAMAGE_COLUMN_INFO.path)
         .should('not.be.visible');
     getSelectFromPropertyPath(NODAMAGE_VALUE_INFO.path)
         .should('not.be.visible');
     // There have been no Firestore updates triggered by page load.
     cyQueue(() => expect(updateDisasterSpy).to.not.be.called);

     // Change the damage asset to one with no-damage column.
     getDamageSelect().select('asset1').blur();
     // Column and value both visible now, with correct values.
     getSelectFromPropertyPath(NODAMAGE_COLUMN_INFO.path).should('be.visible');
     getSelectFromPropertyPath(NODAMAGE_COLUMN_INFO.path)
         .should('have.value', 'a-key');
     getSelectFromPropertyPath(NODAMAGE_VALUE_INFO.path).should('be.visible');
     getSelectFromPropertyPath(NODAMAGE_VALUE_INFO.path)
         .should('have.value', 'a-value');
     assertFirestoreUpdate();

     // Change to an asset without the no-damage column.
     getDamageSelect().select('asset2').blur();
     // Since there is an asset, column select is visible.
     getSelectFromPropertyPath(NODAMAGE_COLUMN_INFO.path).should('be.visible');
     // But it has no selection, and the value input is hidden.
     getSelectFromPropertyPath(NODAMAGE_COLUMN_INFO.path)
         .should('have.value', '');
     getSelectFromPropertyPath(NODAMAGE_VALUE_INFO.path)
         .should('not.be.visible');
     assertFirestoreUpdate();

     // Switch back to asset1: looks the same as before.
     getDamageSelect().select('asset1').blur();
     getSelectFromPropertyPath(NODAMAGE_COLUMN_INFO.path).should('be.visible');
     getSelectFromPropertyPath(NODAMAGE_COLUMN_INFO.path)
         .should('have.value', 'a-key');
     getSelectFromPropertyPath(NODAMAGE_VALUE_INFO.path).should('be.visible');
     getSelectFromPropertyPath(NODAMAGE_VALUE_INFO.path)
         .should('have.value', 'a-value');
     assertFirestoreUpdate();
   });

describe('Tests for flexible disasters', () => {
  it('does basic interactions for flexible', () => {
    // Track Firestore updates.
    const updateDisasterSpy =
        cy.spy(UpdateFirestoreDisaster, 'updateDataInFirestore');
    let callCount = 1;
    /** Asserts there has been exactly one Firestore update since last call. */
    function assertFirestoreUpdate() {
      const expectedCalls = callCount++;
      cy.wait(0).then(
          () => expect(updateDisasterSpy).to.have.callCount(expectedCalls));
    }

    // Delay results until we're ready.
    const asset1 = ee.FeatureCollection([ee.Feature(null, {'a-key': 0})]);
    const asset2 = ee.FeatureCollection([ee.Feature(null, {'b-key': 0})]);
    const noGeoAsset =
        ee.FeatureCollection([ee.Feature(null, {'a-key': 0, 'b-key': 1})]);

    let disasterAssetListingResult;
    disasterStub.returns(
        new Promise((resolve) => disasterAssetListingResult = resolve));

    const featureCollectionStub = cy.stub(ee, 'FeatureCollection');
    featureCollectionStub.withArgs('asset1').returns(asset1);
    featureCollectionStub.withArgs('asset2').returns(asset2);
    featureCollectionStub.withArgs('noGeoAsset').returns(noGeoAsset);

    const currentData = createDisasterData(null);
    currentData.assetData.damageAssetPath = 'missing-asset';
    currentData.assetData.noDamageKey = 'a-key';
    currentData.assetData.noDamageValue = 'a-value';
    const {flexibleData} = currentData.assetData;
    flexibleData.povertyPath = 'missing-asset';
    flexibleData.povertyRateKey = 'a-key';
    flexibleData.districtDescriptionKey = 'b-key';
    flexibleData.povertyHasGeometry = false;
    flexibleData.geographyPath = 'missing-asset';
    flexibleData.buildingSource = BuildingSource.DAMAGE;
    const initializationDone =
        enableWhenFirestoreReady(new Map([[getDisaster(), currentData]]));
    // Give promise a chance to start running.
    cy.wait(0);
    cy.get('#kickoff-button').should('be.disabled');
    cy.get('#kickoff-button').should('have.text', 'Pending...');

    assertKickoffAndSelectWithPathPending(componentsData.poverty.path);
    assertKickoffAndSelectPending(getDamageSelect());
    // Data says poverty has no geometry, so geography initially visible.
    cy.get('#flexible-geography-asset-data').should('be.visible');
    // Because damage asset is set in Firestore, and column key is also set
    // in Firestore, we display the no-damage column and no-damage value
    // while retrieving data from EE.
    assertKickoffAndSelectWithPathPending(NODAMAGE_COLUMN_INFO.path);
    getSelectFromPropertyPath(NODAMAGE_VALUE_INFO.path)
        .should('have.value', 'a-value');
    // Release the disaster assets.
    cyQueue(() => disasterAssetListingResult(new Map([
              ['asset1', ENABLED_COLLECTION],
              ['asset2', ENABLED_COLLECTION],
              [
                'noGeoAsset',
                {
                  type: LayerType.FEATURE_COLLECTION,
                  hasGeometry: false,
                  disabled: true,
                },
              ],
            ])));

    // Initialization can now complete.
    cy.wrap(initializationDone);
    getSelectFromPropertyPath(componentsData.poverty.path)
        .should('have.value', '');
    // Geography select not visible because no valid geography asset found.
    cy.get('#flexible-geography-asset-data').should('not.be.visible');
    // Damage asset was not found.
    getDamageSelect().should('have.value', '');
    // Since damage has no value on page, no-damage column/value are hidden:
    // building counts do come from damage, but irrelevant if damage missing.
    getSelectFromPropertyPath(NODAMAGE_COLUMN_INFO.path)
        .should('not.be.visible');
    getSelectFromPropertyPath(NODAMAGE_VALUE_INFO.path)
        .should('not.be.visible');
    cy.get('#kickoff-button').should('be.disabled');
    cy.get('#kickoff-button')
        .should(
            'have.text',
            'Missing poverty asset; must specify either damage asset or map ' +
                'bounds; warning: created asset will be missing building ' +
                'counts');
    // There have been no Firestore updates triggered by page load.
    cyQueue(() => expect(updateDisasterSpy).to.not.be.called);

    // Check available assets for damage: noGeoAsset is disabled.
    getDamageSelect().within(() => {
      cy.get('option').should('have.length', 4);
      cy.get('option').contains('None').should('be.enabled');
      cy.get('option').contains('asset1').should('be.enabled');
      cy.get('option').contains('asset2').should('be.enabled');
      cy.get('option').contains('noGeoAsset').should('be.disabled');
    });
    // Change the damage asset to one with no-damage column.
    getDamageSelect().select('asset1').blur();
    assertFirestoreUpdate();
    // Column and value both visible now, with correct values.
    getSelectFromPropertyPath(NODAMAGE_COLUMN_INFO.path).should('be.visible');
    getSelectFromPropertyPath(NODAMAGE_COLUMN_INFO.path)
        .should('have.value', 'a-key');
    getSelectFromPropertyPath(NODAMAGE_VALUE_INFO.path).should('be.visible');
    getSelectFromPropertyPath(NODAMAGE_VALUE_INFO.path)
        .should('have.value', 'a-value');
    cy.get('span').contains(
        'must be specified since damage contains all buildings');
    cy.get('#kickoff-button').should('be.disabled');
    cy.get('#kickoff-button').should('have.text', 'Missing poverty asset');

    // Check available assets for poverty: everything is allowed.
    getSelectFromPropertyPath(componentsData.poverty.path).within(() => {
      cy.get('option').should('have.length', 4);
      cy.get('option').contains('None').should('be.enabled');
      cy.get('option').contains('asset1').should('be.enabled');
      cy.get('option').contains('asset2').should('be.enabled');
      cy.get('option').contains('noGeoAsset').should('be.enabled');
    });

    // Choose an asset with geometry, and with one of the expected columns.
    getSelectFromPropertyPath(componentsData.poverty.path)
        .select('asset1')
        .blur();
    assertFirestoreUpdate();
    const povertyColumns = componentsData.poverty.columns;
    getSelectFromPropertyPath(povertyColumns[0].path).within(() => {
      cy.get('option').should('have.length', 2);
      cy.get('option').contains('None');
      cy.get('option').contains('a-key');
    });
    // Rate column's value is now valid. Description missing, geoid always null.
    getSelectFromPropertyPath(povertyColumns[0].path)
        .should('have.value', 'a-key');
    getSelectFromPropertyPath(povertyColumns[1].path).should('have.value', '');
    getSelectFromPropertyPath(povertyColumns[2].path).should('have.value', '');
    cy.get('#flexible-geography-asset-data').should('not.be.visible');
    cy.get('#kickoff-button')
        .should(
            'have.text',
            'Must specify properties from poverty asset: district ' +
                'description column, district identifier column');

    // Choose an asset without geometries, but with a-key and b-key as columns.
    getSelectFromPropertyPath(componentsData.poverty.path).select('noGeoAsset');
    assertFirestoreUpdate();
    getSelectFromPropertyPath(componentsData.geography.path).within(() => {
      cy.get('option').should('have.length', 4);
      cy.get('option').contains('None').should('be.enabled');
      cy.get('option').contains('asset1').should('be.enabled');
      cy.get('option').contains('asset2').should('be.enabled');
      cy.get('option').contains('noGeoAsset').should('be.disabled');
    });
    // First two columns' values now valid. Third's still missing.
    getSelectFromPropertyPath(povertyColumns[0].path)
        .should('have.value', 'a-key');
    getSelectFromPropertyPath(povertyColumns[1].path)
        .should('have.value', 'b-key');
    getSelectFromPropertyPath(povertyColumns[2].path).should('have.value', '');
    cy.get('#kickoff-button')
        .should(
            'have.text',
            'Must specify properties from poverty asset: district identifier ' +
                'column; missing geography asset');

    // Use buildings asset: damage no longer needed for building counts.
    cy.get('#buildings-source-buildings').click();
    assertFirestoreUpdate();
    cy.get('#kickoff-button')
        .should(
            'have.text',
            'Must specify properties from poverty asset: district identifier ' +
                'column; missing geography asset; missing buildings asset');
    cy.get('span').contains(
        'distinguish between damaged and undamaged buildings (optional: if ' +
        'omitted, all buildings in damage asset are considered damaged)');
    // no-damage value still visible because no-damage column has value.
    getSelectFromPropertyPath(NODAMAGE_VALUE_INFO.path).should('be.visible');
    // Invisible after no-damage column unset.
    getSelectFromPropertyPath(NODAMAGE_COLUMN_INFO.path).select('None').blur();
    assertFirestoreUpdate();
    getSelectFromPropertyPath(NODAMAGE_VALUE_INFO.path)
        .should('not.be.visible');
    // No-damage column is hidden if damage not set.
    getDamageSelect().select('None').blur();
    assertFirestoreUpdate();
    getSelectFromPropertyPath(NODAMAGE_COLUMN_INFO.path)
        .should('not.be.visible');

    // Change buildings asset to one with geometries and verify columns not
    // there.
    getSelectFromPropertyPath(componentsData.buildings.path)
        .select('asset1')
        .blur();
    assertFirestoreUpdate();
    // Data was actually written to Firestore.
    readFirestoreAfterWritesFinish().then((data) => {
      const {flexibleData} = data.assetData;
      expect(flexibleData.buildingHasGeometry).to.be.true;
      expect(flexibleData.buildingSource).to.eql(BuildingSource.BUILDING);
    });
    // With geometries, no required buildings columns.
    getSelectFromPropertyPath(componentsData.buildings.columns[0].path)
        .should('not.be.visible');
    cy.get('#kickoff-button')
        .should(
            'have.text',
            'Must specify properties from poverty asset: district identifier ' +
                'column; missing geography asset; must specify either damage ' +
                'asset or map bounds');

    // Now switch to buildings asset without geometries.
    getSelectFromPropertyPath(componentsData.buildings.path)
        .select('noGeoAsset')
        .blur();
    assertFirestoreUpdate();
    cy.get('#kickoff-button')
        .should(
            'have.text',
            'Must specify properties from poverty asset: district identifier ' +
                'column; missing geography asset; must specify properties ' +
                'from buildings asset: district identifier column, building ' +
                'counts column; must specify either damage asset or map ' +
                'bounds');

    // Set columns for buildings.
    getSelectFromPropertyPath(componentsData.buildings.columns[0].path)
        .select('a-key')
        .blur();
    assertFirestoreUpdate();
    getSelectFromPropertyPath(componentsData.buildings.columns[1].path)
        .select('a-key')
        .blur();
    assertFirestoreUpdate();
    cy.get('#kickoff-button')
        .should(
            'have.text',
            'Must specify properties from poverty asset: district identifier ' +
                'column; missing geography asset; must specify either damage ' +
                'asset or map bounds');

    // Switch to poverty for building counts.
    cy.get('#buildings-source-poverty').click();
    assertFirestoreUpdate();
    getSelectFromPropertyPath(componentsData.buildings.path)
        .should('not.be.visible');
    cy.get('#kickoff-button')
        .should(
            'have.text',
            'Must specify properties from poverty asset: district identifier ' +
                'column; missing geography asset; must specify building-count' +
                ' column (choose damage asset as buildings source for now if ' +
                'you don\'t need buildings); must specify either damage asset' +
                ' or map bounds');
    getSelectFromPropertyPath(POVERTY_BUILDINGS_PATH).select('b-key').blur();
    assertFirestoreUpdate();
    cy.get('#kickoff-button')
        .should(
            'have.text',
            'Must specify properties from poverty asset: district identifier ' +
                'column; missing geography asset; must specify either damage ' +
                'asset or map bounds');
  });

  it('switches asset while pending', () => {
    const propertyNamesStub = cy.stub(ListEeAssets, 'getAssetPropertyNames');
    let resolve1;
    let resolve2;
    propertyNamesStub.withArgs('asset1').returns(
        new Promise((resolve) => resolve1 = resolve));
    propertyNamesStub.withArgs('asset2').returns(
        new Promise((resolve) => resolve2 = resolve));
    const currentData = createDisasterData(null);
    currentData.assetData.flexibleData.povertyRateKey = 'c';
    cy.wrap(enableWhenFirestoreReady(new Map([[getDisaster(), currentData]])));
    getSelectFromPropertyPath(componentsData.poverty.path)
        .select('asset1')
        .blur();
    assertKickoffAndSelectWithPathPending(
        componentsData.poverty.columns[0].path);
    cy.get('#kickoff-button').should('have.text', 'Pending...');
    getSelectFromPropertyPath(componentsData.poverty.path)
        .select('asset2')
        .blur();
    assertKickoffAndSelectWithPathPending(
        componentsData.poverty.columns[0].path);
    cy.get('#kickoff-button')
        .should('have.text', 'Pending...')
        .then(() => resolve1(['a', 'b']));
    assertKickoffAndSelectWithPathPending(
        componentsData.poverty.columns[0].path);
    cy.get('#kickoff-button')
        .should('have.text', 'Pending...')
        .then(() => resolve2(['c', 'd']));
    getSelectFromPropertyPath(componentsData.poverty.columns[0].path)
        .should('be.enabled');
    getSelectFromPropertyPath(componentsData.poverty.columns[0].path)
        .should('have.value', 'c');
    cy.get('#kickoff-button').should('not.have.text', 'Pending...');
  });

  it('switches asset while pending, finishes second listing first', () => {
    const propertyNamesStub = cy.stub(ListEeAssets, 'getAssetPropertyNames');
    let resolve1;
    let resolve2;
    propertyNamesStub.withArgs('asset1').returns(
        new Promise((resolve) => resolve1 = resolve));
    propertyNamesStub.withArgs('asset2').returns(
        new Promise((resolve) => resolve2 = resolve));
    const currentData = createDisasterData(null);
    currentData.assetData.flexibleData.povertyRateKey = 'c';
    cy.wrap(enableWhenFirestoreReady(new Map([[getDisaster(), currentData]])));
    // Select asset1: waiting on columns for asset1.
    getSelectFromPropertyPath(componentsData.poverty.path)
        .select('asset1')
        .blur();
    assertKickoffAndSelectWithPathPending(
        componentsData.poverty.columns[0].path);
    cy.get('#kickoff-button').should('have.text', 'Pending...');
    // Switch to asset2. Still pending, but will resolve soon.
    getSelectFromPropertyPath(componentsData.poverty.path)
        .select('asset2')
        .blur();
    assertKickoffAndSelectWithPathPending(
        componentsData.poverty.columns[0].path);
    cy.get('#kickoff-button')
        .should('have.text', 'Pending...')
        .then(() => resolve2(['c', 'd']));
    // We're resolved! We have values, and no pending operations left.
    getSelectFromPropertyPath(componentsData.poverty.columns[0].path)
        .should('be.enabled');
    getSelectFromPropertyPath(componentsData.poverty.columns[0].path)
        .should('have.value', 'c');
    cy.get('#kickoff-button').should('not.have.text', 'Pending...');
    // Switch back. This will start a new pending operation.
    getSelectFromPropertyPath(componentsData.poverty.path)
        .select('asset1')
        .blur();
    // Check that pending, and then resolve.
    assertKickoffAndSelectWithPathPending(
        componentsData.poverty.columns[0].path)
        .then(() => resolve1(['a', 'b']));
    // Page has no more pending elements.
    getSelectFromPropertyPath(componentsData.poverty.columns[0].path)
        .should('be.enabled');
    getSelectFromPropertyPath(componentsData.poverty.columns[0].path)
        .should('have.value', '');
    cy.get('#kickoff-button').should('not.have.text', 'Pending...');
  });

  it('switches asset while pending, then switches back', () => {
    const propertyNamesStub = cy.stub(ListEeAssets, 'getAssetPropertyNames');
    let resolve1;
    let resolve2;
    propertyNamesStub.withArgs('asset1').returns(
        new Promise((resolve) => resolve1 = resolve));
    propertyNamesStub.withArgs('asset2').returns(
        new Promise((resolve) => resolve2 = resolve));
    const currentData = createDisasterData(null);
    currentData.assetData.flexibleData.povertyRateKey = 'a';
    cy.wrap(enableWhenFirestoreReady(new Map([[getDisaster(), currentData]])));
    getSelectFromPropertyPath(componentsData.poverty.path)
        .select('asset1')
        .blur();
    assertKickoffAndSelectWithPathPending(
        componentsData.poverty.columns[0].path);
    getSelectFromPropertyPath(componentsData.poverty.path)
        .select('asset2')
        .blur();
    assertKickoffAndSelectWithPathPending(
        componentsData.poverty.columns[0].path);
    getSelectFromPropertyPath(componentsData.poverty.path)
        .select('asset1')
        .blur();
    assertKickoffAndSelectWithPathPending(
        componentsData.poverty.columns[0].path)
        .then(() => resolve2(['c', 'd']));
    assertKickoffAndSelectWithPathPending(
        componentsData.poverty.columns[0].path)
        .then(() => resolve1(['a', 'b']));
    getSelectFromPropertyPath(componentsData.poverty.columns[0].path)
        .should('be.enabled');
    getSelectFromPropertyPath(componentsData.poverty.columns[0].path)
        .should('have.value', 'a');
    cy.get('#kickoff-button').should('not.have.text', 'Pending...');
  });

  it('makes geography unneeded while waiting on column retrieval', () => {
    disasterStub.returns(Promise.resolve(new Map([
      ['asset1', ENABLED_COLLECTION],
      ['asset2', ENABLED_COLLECTION],
      [
        'noGeoAsset',
        {
          type: LayerType.FEATURE_COLLECTION,
          hasGeometry: false,
          disabled: true,
        },
      ],
    ])));

    const propertyNamesStub = cy.stub(ListEeAssets, 'getAssetPropertyNames');
    let resolveFunction;
    const simpleListingPromise = Promise.resolve(['a', 'b']);
    propertyNamesStub.withArgs('asset1').returns(simpleListingPromise);
    propertyNamesStub.withArgs('noGeoAsset').returns(simpleListingPromise);
    propertyNamesStub.withArgs('asset2').returns(
        new Promise((resolve) => resolveFunction = resolve));
    cy.wrap(enableWhenFirestoreReady(
        new Map([[getDisaster(), createDisasterData(null)]])));
    getSelectFromPropertyPath(componentsData.poverty.path)
        .select('noGeoAsset')
        .blur();
    // Columns of noGeoAsset returned instantly, so not waiting for anything.
    cy.get('#kickoff-button').should('not.have.text', 'Pending...');
    getSelectFromPropertyPath(componentsData.geography.path)
        .select('asset2')
        .blur();
    // Columns of asset2 not returned, so now pending on geography cascade.
    assertKickoffAndSelectWithPathPending(
        componentsData.geography.columns[0].path);
    getSelectFromPropertyPath(componentsData.poverty.path)
        .select('asset1')
        .blur();
    // Geography no longer relevant (new poverty asset 'asset1' has geometries).
    cy.get('#kickoff-button')
        .should('not.have.text', 'Pending...')
        .then(() => resolveFunction(['a', 'b']));
    // Relevant again!
    getSelectFromPropertyPath(componentsData.poverty.path)
        .select('noGeoAsset')
        .blur();
    getSelectFromPropertyPath(componentsData.geography.columns[0].path)
        .within(() => cy.get('option').should('have.length', 3));
  });

  it('makes geography unneeded while waiting, then switches back', () => {
    disasterStub.returns(Promise.resolve(new Map([
      ['asset1', ENABLED_COLLECTION],
      ['asset2', ENABLED_COLLECTION],
      [
        'noGeoAsset',
        {
          type: LayerType.FEATURE_COLLECTION,
          hasGeometry: false,
          disabled: true,
        },
      ],
    ])));

    const propertyNamesStub = cy.stub(ListEeAssets, 'getAssetPropertyNames');
    let resolveFunction;
    const simpleListingPromise = Promise.resolve(['a', 'b']);
    propertyNamesStub.withArgs('asset1').returns(simpleListingPromise);
    propertyNamesStub.withArgs('noGeoAsset').returns(simpleListingPromise);
    propertyNamesStub.withArgs('asset2').returns(
        new Promise((resolve) => resolveFunction = resolve));
    cy.wrap(enableWhenFirestoreReady(
        new Map([[getDisaster(), createDisasterData(null)]])));
    getSelectFromPropertyPath(componentsData.poverty.path)
        .select('noGeoAsset')
        .blur();
    cy.get('#kickoff-button').should('not.have.text', 'Pending...');
    getSelectFromPropertyPath(componentsData.geography.path)
        .select('asset2')
        .blur();
    assertKickoffAndSelectWithPathPending(
        componentsData.geography.columns[0].path);
    getSelectFromPropertyPath(componentsData.poverty.path)
        .select('asset1')
        .blur();
    cy.get('#kickoff-button').should('not.have.text', 'Pending...');
    getSelectFromPropertyPath(componentsData.poverty.path)
        .select('noGeoAsset')
        .blur();
    assertKickoffAndSelectWithPathPending(
        componentsData.geography.columns[0].path)
        .then(() => resolveFunction(['a', 'b']));
    cy.get('#kickoff-button').should('not.have.text', 'Pending...');
    getSelectFromPropertyPath(componentsData.geography.columns[0].path)
        .within(() => cy.get('option').should('have.length', 3));
  });

  it('makes buildings unneeded while waiting on column retrieval', () => {
    disasterStub.returns(Promise.resolve(new Map([
      [
        'noGeoAsset',
        {
          type: LayerType.FEATURE_COLLECTION,
          hasGeometry: false,
          disabled: true,
        },
      ],
    ])));
    const propertyNamesStub = cy.stub(ListEeAssets, 'getAssetPropertyNames');
    let resolveFunction;
    propertyNamesStub.returns(
        new Promise((resolve) => resolveFunction = resolve));
    cy.wrap(enableWhenFirestoreReady(
        new Map([[getDisaster(), createDisasterData(null)]])));
    // All pending operations have completed, since no assets are set.
    cy.get('#kickoff-button').should('not.have.text', 'Pending...');
    cy.get('#buildings-source-buildings').click();
    getSelectFromPropertyPath(componentsData.buildings.path)
        .select('noGeoAsset')
        .blur();
    // Now pending, since we're waiting on columns from buildings asset.
    assertKickoffAndSelectWithPathPending(
        componentsData.buildings.columns[0].path);
    // Not pending anymore, since buildings asset no longer relevant.
    cy.get('#buildings-source-poverty').click();
    cy.get('#kickoff-button')
        .should('not.have.text', 'Pending...')
        .then(() => resolveFunction(['a', 'b']));
    // Relevant again!
    cy.get('#buildings-source-buildings').click();
    getSelectFromPropertyPath(componentsData.buildings.columns[0].path)
        .within(() => cy.get('option').should('have.length', 3));
  });

  it('makes buildings unneeded while waiting, then switches back', () => {
    disasterStub.returns(Promise.resolve(new Map([
      [
        'noGeoAsset',
        {
          type: LayerType.FEATURE_COLLECTION,
          hasGeometry: false,
          disabled: true,
        },
      ],
    ])));
    const propertyNamesStub = cy.stub(ListEeAssets, 'getAssetPropertyNames');
    let resolveFunction;
    propertyNamesStub.returns(
        new Promise((resolve) => resolveFunction = resolve));
    cy.wrap(enableWhenFirestoreReady(
        new Map([[getDisaster(), createDisasterData(null)]])));
    cy.get('#kickoff-button').should('not.have.text', 'Pending...');
    cy.get('#buildings-source-buildings').click();
    getSelectFromPropertyPath(componentsData.buildings.path)
        .select('noGeoAsset')
        .blur();
    assertKickoffAndSelectWithPathPending(
        componentsData.buildings.columns[0].path);
    cy.get('#buildings-source-poverty').click();
    cy.get('#kickoff-button').should('not.have.text', 'Pending...');
    // Relevant again!
    cy.get('#buildings-source-buildings').click();
    assertKickoffAndSelectWithPathPending(
        componentsData.buildings.columns[0].path)
        .then(() => resolveFunction(['a', 'b']));
    getSelectFromPropertyPath(componentsData.buildings.columns[0].path)
        .within(() => cy.get('option').should('have.length', 3));
  });

  it('switches flexible disasters while still pending', () => {
    // Delay results until we're ready.
    const asset1 = ee.FeatureCollection([ee.Feature(null, {'a-key': 0})]);
    const asset2 = ee.FeatureCollection([ee.Feature(null, {'b-key': 0})]);
    const noGeoAsset =
        ee.FeatureCollection([ee.Feature(null, {'a-key': 0, 'b-key': 1})]);

    let firstListingResult;
    let secondListingResult;
    disasterStub.reset();
    const firstPromise = new Promise((resolve) => firstListingResult = resolve);
    disasterStub.withArgs(getDisaster()).returns(firstPromise);
    const secondPromise =
        new Promise((resolve) => secondListingResult = resolve);
    disasterStub.withArgs('otherDisaster').returns(secondPromise);

    const featureCollectionStub = cy.stub(ee, 'FeatureCollection');
    featureCollectionStub.withArgs('asset1').returns(asset1);
    featureCollectionStub.withArgs('asset2').returns(asset2);
    featureCollectionStub.withArgs('noGeoAsset').returns(noGeoAsset);

    const data1 = createDisasterData(null);
    let {flexibleData} = data1.assetData;
    flexibleData.povertyPath = 'asset1';
    flexibleData.povertyRateKey = 'a-key';
    const data2 = createDisasterData(null);
    ({flexibleData} = data2.assetData);
    flexibleData.povertyPath = 'asset2';
    flexibleData.povertyRateKey = 'b-key';
    const initializeFirstDone = enableWhenFirestoreReady(
        new Map([[getDisaster(), data1], ['otherDisaster', data2]]));
    cy.wait(0);
    cy.get('#kickoff-button').should('have.text', 'Pending...');
    let initializeSecondDone;
    cy.get('div')
        .contains('Poverty rate column')
        .should('have.length', 1)
        .then(() => {
          // Switch disasters without finishing EE listing.
          window.localStorage.setItem('disaster', 'otherDisaster');
          initializeSecondDone = onSetDisaster();
        });
    // No duplicate text.
    cy.get('div').contains('Poverty rate column').should('have.length', 1);

    // Release first call. Nothing about page changes.
    cyQueue(
        () => firstListingResult(new Map([['asset1', ENABLED_COLLECTION]])));
    assertKickoffAndSelectWithPathPending(componentsData.poverty.path);
    // Confirm that first call really is done, then let second finish.
    cy.wrap(initializeFirstDone).then(() => {
      secondListingResult(new Map([
        ['asset2', ENABLED_COLLECTION],
      ]));
      // Second one is done.
      return initializeSecondDone;
    });
    getSelectFromPropertyPath(componentsData.poverty.path).should('be.enabled');
    getSelectFromPropertyPath(componentsData.poverty.path)
        .should('have.value', 'asset2');
    getSelectFromPropertyPath(componentsData.poverty.columns[0].path)
        .should('have.value', 'b-key');
  });

  it('switches from state-based to flexible disaster while damage pending',
     () => {
       let firstListingResult;
       let secondListingResult;
       disasterStub.reset();
       const firstPromise =
           new Promise((resolve) => firstListingResult = resolve);
       disasterStub.withArgs(getDisaster()).returns(firstPromise);
       const secondPromise =
           new Promise((resolve) => secondListingResult = resolve);
       disasterStub.withArgs('otherDisaster').returns(secondPromise);

       const asset2 = ee.FeatureCollection([ee.Feature(null, {'b-key': 0})]);
       const featureCollectionStub = cy.stub(ee, 'FeatureCollection');
       featureCollectionStub.withArgs('asset2').returns(asset2);

       const stateBased = setUpDefaultData();
       let {assetData} = stateBased;
       assetData.damageAssetPath = 'asset1';
       assetData.noDamageKey = 'a-key';
       const flexible = createDisasterData(null);
       ({assetData} = flexible);
       assetData.damageAssetPath = 'asset2';
       assetData.noDamageKey = 'b-key';
       const initializeStateBasedDone = enableWhenFirestoreReady(
           new Map([[getDisaster(), stateBased], ['otherDisaster', flexible]]));
       cy.wait(0);
       let initializeFlexibleDone;
       assertKickoffAndSelectPending(getDamageSelect()).then(() => {
         // Switch disasters without finishing EE listing.
         window.localStorage.setItem('disaster', 'otherDisaster');
         initializeFlexibleDone = onSetDisaster();
       });
       // We've switched.
       cy.get('div').contains('Poverty rate column');
       // Damage select still pending.
       assertKickoffAndSelectPending(getDamageSelect());

       // Release first call. Nothing about page changes.
       cyQueue(
           () => firstListingResult(new Map([['asset1', ENABLED_COLLECTION]])));
       assertKickoffAndSelectPending(getDamageSelect());
       // Confirm that first call really is done, then let second finish.
       cy.wrap(initializeStateBasedDone).then(() => {
         secondListingResult(new Map([['asset2', ENABLED_COLLECTION]]));
         return initializeFlexibleDone;
       });
       getDamageSelect().should('be.enabled');
       getDamageSelect().should('have.value', 'asset2');
       getSelectFromPropertyPath(NODAMAGE_COLUMN_INFO.path)
           .should('have.value', 'b-key');
     });

  // Sadly this test doesn't actually fail even if production code incorrectly
  // tries to proceed after the columns are returned: the exception is thrown in
  // a Promise, so doesn't make it to Cypress. However, there is an error in the
  // console.
  it('switches from flexible to state-based while pending', () => {
    const propertyNamesStub = cy.stub(ListEeAssets, 'getAssetPropertyNames');
    let resolveColumns;
    propertyNamesStub.returns(
        new Promise((resolve) => resolveColumns = resolve));

    const flexibleData = createDisasterData(null);
    const stateBasedData = setUpDefaultData();
    cy.wrap(enableWhenFirestoreReady(new Map(
        [[getDisaster(), flexibleData], ['otherDisaster', stateBasedData]])));
    getSelectFromPropertyPath(componentsData.poverty.path)
        .select('asset1')
        .blur();
    assertKickoffAndSelectWithPathPending(
        componentsData.poverty.columns[0].path)
        .then(() => {
          // Switch disasters without finishing EE listing.
          window.localStorage.setItem('disaster', 'otherDisaster');
          onSetDisaster();
        });
    // We've switched. Everything should be done.
    cy.get('td').contains('SVI');
    cy.get('#kickoff-button').should('not.contain', 'Pending...');
    // Release first call. Nothing about page changes.
    cyQueue(() => resolveColumns(['a', 'b']));
    cy.get('#kickoff-button').should('not.contain', 'Pending...');
  });
});

/**
 * Asserts that select and kickoff button both pending. Passing a Cypress object
 * around is kind of wonky, but seems to be working for now.
 * @param {Cypress.Chainable<JQuery<HTMLSelectElement>>} select
 * @return {Cypress.Chainable<*>} Select for chaining
 */
function assertKickoffAndSelectPending(select) {
  // If select pending, kickoff must be too.
  select.should('be.disabled');
  select.should('have.text', 'pending...');
  select.should('have.value', '');
  cy.get('#kickoff-button').should('have.text', 'Pending...');
  return cy.get('#kickoff-button').should('be.disabled');
}

/**
 * @param {PropertyPath} path Select for {@link assertKickoffAndSelectPending}
 * @return {Cypress.Chainable<*>}
 */
function assertKickoffAndSelectWithPathPending(path) {
  return assertKickoffAndSelectPending(getSelectFromPropertyPath(path));
}

/**
 * Sets up fake page. Called only once for this whole test file.
 * @return {Cypress.Chainable<Document>}
 */
function preparePage() {
  cy.visit('test_utils/empty.html');
  return cy.document().then((doc) => {
    const buttonCss = doc.createElement('style');
    buttonCss.innerHTML = 'button {background-color: green;} ' +
        'button:disabled {background-color: grey}';
    doc.head.appendChild(buttonCss);
    const button = doc.createElement('button');
    button.id = 'kickoff-button';
    button.disabled = true;
    button.hidden = true;
    doc.body.appendChild(button);

    // State-based table
    const tbody = doc.createElement('tbody');
    tbody.id = 'asset-selection-table-body';
    doc.body.appendChild(tbody);

    // Flexible elements of page.
    appendElement('flexible-poverty-asset-data', doc);
    appendElement('flexible-geography-asset-data', doc);
    appendElement('buildings-source-buildings-div', doc);
    appendElement('buildings-source-poverty-div', doc);
    appendElement('buildings-source-buildings', doc, 'input')
        .prop('type', 'radio')
        .prop('name', 'buildings');
    appendElement('buildings-source-poverty', doc, 'input')
        .prop('type', 'radio')
        .prop('name', 'buildings');
    appendElement('buildings-source-damage', doc, 'input')
        .prop('type', 'radio')
        .prop('name', 'buildings');

    // Damage.
    appendElement('damage-intro-span', doc, 'span');
    appendElement('damage-asset-div', doc);
    const boundsDiv = appendElement('map-bounds-div', doc).hide();
    const mapDiv = $(doc.createElement('div'))
                       .css('width', '20%')
                       .css('height', '20%')
                       .prop('id', 'score-bounds-map');
    boundsDiv.append(mapDiv);
    setUpScoreBoundsMap(mapDiv[0]);
    return doc;
  });
}

/**
 * @param {string} id Id of new element
 * @param {document} doc Document provided by `cy.document`
 * @param {string} tag HTML tag
 * @return {jQuery<HTMLElement>} Constructed element
 */
function appendElement(id, doc, tag = 'div') {
  const elt = doc.createElement(tag);
  elt.id = id;
  doc.body.appendChild(elt);
  return $(elt);
}

/**
 * Injects necessary data (stubs EE function, adds state data manually) and
 * returns default data to be passed to {@link callEnableWhenReady}.
 * @param {Array<firebase.firestore.GeoPoint>} scoreBoundsCoordinates bounds for
 *     map
 * @return {Object} equivalent of fetch from Firestore for a single disaster
 */
function setUpDefaultData(
    scoreBoundsCoordinates = defaultScoreBoundsCoordinates) {
  const assets = new Map();
  for (let i = 0; i <= 4; i++) {
    assets.set('state' + i, {disabled: false, hasGeometry: true});
  }
  stateStub.withArgs('NY').returns(Promise.resolve(assets));
  return createDefaultStateBasedFirestoreData(scoreBoundsCoordinates);
}

/**
 * Creates fake state-based firestore data for NY.
 * @param {Array<firebase.firestore.GeoPoint>} scoreBoundsCoordinates bounds for
 *     map
 * @return {{assetData: AssetData, layerArray: Array<*>}}
 */
function createDefaultStateBasedFirestoreData(
    scoreBoundsCoordinates = defaultScoreBoundsCoordinates) {
  const currentData = createDisasterData(['NY']);
  currentData.assetData.scoreBoundsCoordinates = scoreBoundsCoordinates.map(
      (latlng) => new firebase.firestore.GeoPoint(latlng.lat, latlng.lng));
  return currentData;
}

/**
 * Calls {@link enableWhenFirestoreReady}, setting the current disaster's data
 * to `currentData`.
 * @param {Object} currentData Data as would have been gotten from Firestore
 * @return {Cypress.Chainable<void>}
 */
function callEnableWhenReady(currentData) {
  return cyQueue(
      () => enableWhenFirestoreReady(new Map([[getDisaster(), currentData]])));
}

/**
 * Waits for writes to finish, as tracked by `savedStub`, and then returns
 * Firestore document for current disaster.
 *
 * It might seem like there is the potential for a race here, in case the
 * Firestore write completes before we tell the stub to resolve the Promise.
 * However, Cypress will not give up control to another thread until something
 * happens, like a DOM element not being found or a call to `cy.wait` (these
 * are the primary cases, see cyqueue_test.js). So this function can be called
 * after the write has triggered, but the write will not be allowed to
 * complete until after it executes, assuming no `cy.wait` or
 * difficult-to-find element accesses were executed in the meantime.
 *
 * @return {Cypress.Chainable<DisasterDocument>} Contents of Firestore document
 */
function readFirestoreAfterWritesFinish() {
  return cy.get('@savedStub')
      .then(
          (savedStub) => new Promise((resolve) => savedStub.callsFake(resolve))
                             .then(() => savedStub.resetHistory()))
      .then(readDisasterDocument);
}


/**
 * Utility function to set the first select in the given score asset row. See
 * {@link getFirstTdInScoreRow}.
 * @param {number} rowNum See {@link getFirstTdInScoreRow}
 * @return {Cypress.Chainable} Cypress promise of the select
 */
function setFirstSelectInScoreRow(rowNum) {
  return setFirstSelectInScoreRowTo(rowNum, 'state' + rowNum);
}

/**
 * Utility function to get the first cell in a "score asset" row, like the
 * SNAP/SVI/Income/Buildings row.
 * @param {number} rowNum index of row, corresponding to its index in {@link
 *     stateBasedScoreAssetTypes}
 * @return {Cypress.Chainable} Cypress promise of the td
 */
function getFirstTdInScoreRow(rowNum) {
  return cy.get('#' + assetSelectionRowPrefix + rowNum).find('td').first();
}

/**
 * Utility function to set the first select in the given row to the option
 * that matches the given text.
 * @param {number} rowNum
 * @param {string} text
 * @return {Cypress.Chainable} Cypress promise of the select
 */
function setFirstSelectInScoreRowTo(rowNum, text) {
  return getFirstTdInScoreRow(rowNum).next().find('select').select(text).blur();
}

/**
 * Asserts that the border around the given selector has the correct color
 * @param {number} index Index of score asset type
 * @param {string} rgbString e.g. 'rgb(0, 0, 0)'
 * @return {Cypress.Chainable}
 */
function checkSelectBorder(index, rgbString) {
  return getSelectForScoreAssetIndex(index, {timeout: 5000})
      .should('have.css', 'border-color')
      .and('eq', rgbString);
}

/**
 * Asserts on the hover text for the given select.
 * @param {number} index Index of score asset type
 * @param {string} text
 * @return {Cypress.Chainable}
 */
function checkHoverText(index, text) {
  return getSelectForScoreAssetIndex(index)
      .invoke('attr', 'title')
      .should('eq', text);
}

/**
 * Sets a select and checks that correct state exists during checking.
 * @param {number} rowNum row number of score asset selector table.
 * @param {string} text text of an option in the select identified by {@code
 *     tdId}
 * @param {string} state e.g. 'NY'
 */
function setSelectWithDelayedEvaluate(rowNum, text, state) {
  const release = getConvertEeObjectToPromiseRelease().releaseLatch;
  setFirstSelectInScoreRowTo(rowNum, text);
  const scoreAssetType = stateBasedScoreAssetTypes[rowNum];
  checkSelectBorder(rowNum, 'rgb(255, 255, 0)');
  checkHoverText(
      rowNum,
      scoreAssetType.expectedColumns.length ? 'Checking columns...' :
                                              'Checking...');
  release();
}

/** @return {Cypress.Chainable<JQuery<HTMLSelectElement>>} */
function getDamageSelect() {
  return getSelectFromPropertyPath(DAMAGE_PROPERTY_PATH);
}

/**
 * Gets NY select corresponding to index from {@link stateBasedScoreAssetTypes}.
 * @param {number} index
 * @param {Object} options Options for {@code cy.get}
 * @return {Cypress.Chainable<JQuery<HTMLElement>>}
 */
function getSelectForScoreAssetIndex(index, options = {}) {
  return getSelectFromPropertyPath(
      stateBasedScoreAssetTypes[index].propertyPath.concat(['NY']), options);
}

/**
 * @param {PropertyPath} path
 * @param {Object} options Options for {@code cy.get}
 * @return {Cypress.Chainable<JQuery<HTMLElement>>}
 */
function getSelectFromPropertyPath(path, options = {}) {
  return cy.get('#' + makeInputElementIdFromPath(path), options);
}<|MERGE_RESOLUTION|>--- conflicted
+++ resolved
@@ -414,12 +414,8 @@
       null, {'GEO_ID': 0, 'NAME': 0, 'B22010_001E': 0, 'B22010_002E': 0})]);
   // U+200C: zero-width character, doesn't print as anything.
   const nonAsciiColumnFeature = ee.FeatureCollection([ee.Feature(
-<<<<<<< HEAD
-      null, {'\u200CGEO_ID': 0, 'NAME': 0, 'B22010_001E': 0, 'B22010_002E': 0})]);
-=======
       null,
       {'\u200CGEO_ID': 0, 'NAME': 0, 'B22010_001E': 0, 'B22010_002E': 0})]);
->>>>>>> 6633b22b
 
   const featureCollectionStub = cy.stub(ee, 'FeatureCollection');
   featureCollectionStub.withArgs('state0').returns(goodIncomeBadSnapFeature);
@@ -463,15 +459,6 @@
   checkSelectBorder(SNAP_INDEX, 'rgb(255, 0, 0)');
   checkHoverText(
       SNAP_INDEX,
-<<<<<<< HEAD
-     'Error! asset is missing columns for all 2 possibilities ' +
-     'for valid columns:\n' +
-     '* [GEO_ID,NAME,B22010_002E,B22010_001E] ' +
-     '(missing GEO_ID)\n' +
-     '* [GEOid,GEOdisplay-label,HD01_VD02,HD01_VD01] ' +
-     '(missing GEOid,GEOdisplay-label,HD01_VD02,HD01_VD01)\n' +
-     'Columns with non-ascii characters: \u200CGEO_ID');
-=======
       'Error! asset is missing columns for all 2 possibilities ' +
           'for valid columns:\n' +
           '* [GEO_ID,NAME,B22010_002E,B22010_001E] ' +
@@ -479,7 +466,6 @@
           '* [GEOid,GEOdisplay-label,HD01_VD02,HD01_VD01] ' +
           '(missing GEOid,GEOdisplay-label,HD01_VD02,HD01_VD01)\n' +
           'Columns with non-ascii characters: \u200CGEO_ID');
->>>>>>> 6633b22b
 
   // new good
   setSelectWithDelayedEvaluate(0, 'state3', 'NY');
@@ -553,19 +539,11 @@
   checkHoverText(
       SNAP_INDEX,
       'Error! asset is missing columns for all 2 possibilities ' +
-<<<<<<< HEAD
-      'for valid columns:\n' +
-      '* [GEOid,GEOdisplay-label,HD01_VD02,HD01_VD01] ' +
-      '(missing GEOdisplay-label,HD01_VD02)\n' +
-      '* [GEO_ID,NAME,B22010_002E,B22010_001E] ' +
-      '(missing GEO_ID,NAME,B22010_002E,B22010_001E)\n');
-=======
           'for valid columns:\n' +
           '* [GEOid,GEOdisplay-label,HD01_VD02,HD01_VD01] ' +
           '(missing GEOdisplay-label,HD01_VD02)\n' +
           '* [GEO_ID,NAME,B22010_002E,B22010_001E] ' +
           '(missing GEO_ID,NAME,B22010_002E,B22010_001E)\n');
->>>>>>> 6633b22b
 
   // now do opposite order
   cyQueue(() => {
@@ -582,11 +560,7 @@
   checkSelectBorder(SNAP_INDEX, 'rgb(255, 0, 0)');
   checkHoverText(
       SNAP_INDEX,
-<<<<<<< HEAD
-          'Error! asset is missing columns for all 2 possibilities ' +
-=======
       'Error! asset is missing columns for all 2 possibilities ' +
->>>>>>> 6633b22b
           'for valid columns:\n' +
           '* [GEOid,GEOdisplay-label,HD01_VD02,HD01_VD01] ' +
           '(missing GEOdisplay-label,HD01_VD02)\n' +
@@ -596,11 +570,7 @@
   checkSelectBorder(SNAP_INDEX, 'rgb(255, 0, 0)');
   checkHoverText(
       SNAP_INDEX,
-<<<<<<< HEAD
-          'Error! asset is missing columns for all 2 possibilities ' +
-=======
       'Error! asset is missing columns for all 2 possibilities ' +
->>>>>>> 6633b22b
           'for valid columns:\n' +
           '* [GEOid,GEOdisplay-label,HD01_VD02,HD01_VD01] ' +
           '(missing GEOdisplay-label,HD01_VD02)\n' +
