--- conflicted
+++ resolved
@@ -52,6 +52,9 @@
           <div class="ellipsis"><div></div><div></div><div></div><div></div></div>
         </div>
       </div>
+      <div id="writeWaiter">
+        <div class="loader" id="writeWaiter-loader"></div>
+      </div>
       <div class="g-sign-in hidden">
         <span class="label">Sign in with:</span>
         <div class="button">
@@ -76,21 +79,5 @@
     </div>
     <div class="tiles-loading"></div>
   </div>
-<<<<<<< HEAD
-=======
-</div>
-<div id="writeWaiter">
-  <div class="loader" id="writeWaiter-loader"></div>
-</div>
-<div class="g-sign-in hidden">
-  <span class="label">Sign in with:</span>
-  <div class="button">
-    <span class="icon"></span>
-    <span class="button-text">Google</span>
-  </div>
-</div>
-
-<div class="tiles-loading"></div>
->>>>>>> 75a252b8
 </body>
 </html>