--- conflicted
+++ resolved
@@ -108,12 +108,8 @@
 function colorFemaAssistanceLayer(feature) {
   // Color 'public assistance' as yellow, and 'individual and public assistance'
   // as red.
-<<<<<<< HEAD
   const publicAssistance = feature.properties['Designatio'] == 'PA';
   return publicAssistance ? [255, 255, 51, 40] : [220, 20, 60, 40];
-=======
-  return (feature.properties['Designatio'] == 'PA') ? [255, 255, 51, 40] :
-                                                      [220, 20, 60, 40];
 }
 
 /**
@@ -124,7 +120,6 @@
  */
 function colorGDAssistanceLayer(feature) {
   return [255, 255, 102, 100];
->>>>>>> e8aa3683
 }
 
 /**
@@ -151,7 +146,6 @@
     eeType.FEATURECOLLECTION, 'Path of Storm Radii', false,
     colorPathofStormRadiiLayer);
 const femaVisits = new EarthEngineAsset(
-<<<<<<< HEAD
     eeType.FEATURECOLLECTION, 'FEMA Assistance', false,
     colorFemaAssistanceLayer);
 const elevationData =
@@ -161,11 +155,8 @@
     }, {min: -1, max: 1, opacity: .3});
 const noaaData =
     new EarthEngineAsset(eeType.IMAGECOLLECTION, 'NOAA Imagery', false);
-=======
-    'FeatureCollection', 'FEMA Assistance', false, colorFemaAssistanceLayer);
 const gdVisits = new EarthEngineAsset(
     'FeatureCollection', 'GD Assistance', false, colorGDAssistanceLayer);
->>>>>>> e8aa3683
 
 // List of known assets. Display priority is determined by order in this list,
 // with lower index assets being displayed above higher index assets, except for
@@ -176,10 +167,7 @@
   'users/ruthtalbot/harvey-SVI': sviData,
   'users/ruthtalbot/harvey-pathofstorm-radii': pathOfStormRadii,
   'users/ruthtalbot/fema-visits-polygon': femaVisits,
-<<<<<<< HEAD
   'CGIAR/SRTM90_V4': elevationData,
   'users/ruthtalbot/harvey-noaa': noaaData,
-=======
   'users/ruthtalbot/gd-polygons-harvey': gdVisits,
->>>>>>> e8aa3683
 };