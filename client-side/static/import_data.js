import damageLevelsList from './damage_levels.js';
import {blockGroupTag, buildingCountTag, damageTag, geoidTag, incomeTag, snapPercentageTag, snapPopTag, sviTag, totalPopTag, tractTag} from './property_names.js';
import getResources from './resources.js';

export {crowdAiDamageKey};
/** @VisibleForTesting */
export {countDamageAndBuildings};

/**
 * Joins a state's census block-group-level SNAP/population data with building
 * counts and damage, and creates a FeatureCollection. Requires that all of
 * the source assets are already uploaded. Uploading a .csv or .shp can be done
 * with something like the command line:
 * `earthengine upload table --asset_id users/janak/census_building_data \
 *      gs://noaa-michael-data/ACS_16_5YR_B25024_with_ann.csv`
 * (assuming the file has already been uploaded into Google Cloud Storage).
 *
 * Current workflow for a new disaster
 *
 * 0) download SNAP data from american fact finder (2016 ACS 5-year estimates)
 *      https://factfinder.census.gov/faces/nav/jsf/pages/download_center.xhtml
 * 1) clean up illegal property names in (0) by running ./cleanup_acs.sh
 *    /path/to/snap/data.csv
 * 2) download TIGER block group .shp from census website
 *      https://www.census.gov/cgi-bin/geo/shapefiles/index.php
 * 3) download crowd ai damage data .shp file
 * 4) upload results of (1) (2) and (3) to GCS
 * 5) upload results of (5) to earth engine (see instructions above)
 * 6) add a new entry to {@code disasters} in ./resources.js
 * 7) update the {@code disaster} constant in ./resources.js
 * 8) visit http://localhost:8080/import_data.html
 * 9) make the new asset readable by all in code
 * editor.
 */
// TODO: factor in margins of error?

const censusGeoidKey = 'GEOid2';
const censusBlockGroupKey = 'GEOdisplay-label';
const tigerGeoidKey = 'GEOID';
const snapKey = 'HD01_VD02';
const totalKey = 'HD01_VD01';
const incomeKey = 'HD01_VD01';
// check with crowd ai folks about name.
const crowdAiDamageKey = 'descriptio';

<<<<<<< HEAD
/** Disaster asset names and other constants. */
const disasters = new Map();

/** Constants for {@code disasters} map. */
class DisasterMapValue {
  /**
   * Currently, we're using microsoft's USBuildingFootprints data to calculate
   * the total number of buildings in an area AKA the denominator in the damage
   * percentage calculation. FEMA data doesn't mark non-damaged homes and
   * it's possible this is a better denominator than CrowdAI's non-damaged
   * home numbers.
   *
   * That being said, I (juliexxia@) have seen instances where microsoft's
   * footprints have missed footprints that are clearly there on google map's
   * default base layer.
   *
   * @param {string} damageAsset ee asset path
   * @param {string} snapAsset ee asset path to snap info
   * @param {string} bgAsset ee asset path to block group info
   * @param {string} incomeAsset ee asset path to median income info
   * @param {string} sviAsset ee asset path to svi info
   * @param {string} buildingsAsset ee asset path to feature set of all
   *     buildings
   */
  constructor(
      damageAsset, snapAsset, bgAsset, incomeAsset, sviAsset, buildingsAsset) {
    this.damageAsset = damageAsset;
    this.rawSnapAsset = snapAsset;
    this.bgAsset = bgAsset;
    this.incomeAsset = incomeAsset;
    this.sviAsset = sviAsset;
    this.buildingsAsset = buildingsAsset;
  }
}

// TODO: upload michael income, SVI, buildings data.
disasters.set(
    'michael',
    new DisasterMapValue(
        'users/juliexxia/crowd_ai_michael', 'users/juliexxia/florida_snap',
        'users/juliexxia/tiger_florida'));

disasters.set(
    'harvey',
    new DisasterMapValue(
        'users/juliexxia/harvey-damage-crowdai-format-aff-as-nod',
        'users/juliexxia/snap_texas', 'users/juliexxia/tiger_texas',
        'users/juliexxia/income_texas', 'users/ruthtalbot/harvey-SVI',
        'users/juliexxia/harvey-damage-zone-ms-buildings'));
=======
>>>>>>> e5c29453

/**
 * Given a feature from the SNAP census data, returns a new
 * feature with GEOID, SNAP #, total pop #, total building count, building
 * counts for all damage categories, and SNAP percentage and damage percentage.
 *
 * @param {ee.Feature} feature
 * @return {Feature}
 */
function countDamageAndBuildings(feature) {
  const resources = disasters.get(disaster);
  const damageLevels = ee.List(damageLevelsList);
  const damageFilters =
      damageLevels.map((type) => ee.Filter.eq(crowdAiDamageKey, type));
  const thisAsCollection = ee.FeatureCollection(feature);
  const damage = ee.FeatureCollection(resources.damageAsset);
  const blockDamage = ee.FeatureCollection(ee.Join.simple().apply(
      damage, thisAsCollection,
      ee.Filter.intersects({leftField: '.geo', rightField: '.geo'})));
  const totalBuildings =
      ee.Number(ee.Join.simple()
          .apply(
              ee.FeatureCollection(resources.buildingsAsset), thisAsCollection,
              ee.Filter.intersects({leftField: '.geo', rightField: '.geo'}))
          .size());
  const attrDict = ee.Dictionary.fromLists(
      damageLevels,
      damageFilters.map((type) => blockDamage.filter(type).size()));
  const damagedBuildings = ee.Number(attrDict.values().reduce(ee.Reducer.sum()))
                               .subtract(attrDict.get('no-damage'));
  const ratioBuildingsDamaged =
      ee.Number(damagedBuildings).divide(totalBuildings);
  const snapPop = ee.Number.parse(feature.get(snapPopTag)).long();
  const totalPop = ee.Number.parse(feature.get(totalPopTag)).long();
  return ee.Feature(
      feature.geometry(),
      attrDict.set(geoidTag, feature.get(geoidTag))
          .set(blockGroupTag, feature.get(blockGroupTag))
          .set(snapPopTag, ee.Number(snapPop))
          .set(totalPopTag, ee.Number(totalPop))
          .set(snapPercentageTag, ee.Number(snapPop).divide(totalPop))
          // These entries can't be parsed to numbers easily because have some
          // non-number values like "-" :(
          .set(incomeTag, feature.get(incomeTag))
          .set(sviTag, feature.get(sviTag))
          .set(buildingCountTag, totalBuildings)
          .set(damageTag, ratioBuildingsDamaged));
}

/**
 * Post-process the join of snap data and tiger geometries to form a single
 * feature.
 * @param {ee.Feature} feature
 * @return {ee.Feature}
 */
function combineWithSnap(feature) {
  const snapFeature = ee.Feature(feature.get('primary'));
  return ee.Feature(
      ee.Feature(feature.get('secondary')).geometry(), ee.Dictionary([
        geoidTag,
        snapFeature.get(censusGeoidKey),
        blockGroupTag,
        snapFeature.get(censusBlockGroupKey),
        snapPopTag,
        snapFeature.get(snapKey),
        totalPopTag,
        snapFeature.get(totalKey),
      ]));
}

/**
 * Post-process the join to income data to form a single feature.
 * @param {ee.Feature} feature
 * @return {ee.Feature}
 */
function combineWithIncome(feature) {
  const incomeFeature = ee.Feature(feature.get('secondary'));
  // TODO: make income formatting prettier so it looks like a currency value.
  // Not trivial because it has some non-valid values like '-'.
  return ee.Feature(feature.get('primary')).set(ee.Dictionary([
    incomeTag,
    incomeFeature.get(incomeKey),
  ]));
}

/**
 * Post-process the join to SVI data to form a single feature.
 * @param {ee.Feature} feature
 * @return {ee.Feature}
 */
function combineWithSvi(feature) {
  const sviFeature = ee.Feature(feature.get('secondary'));
  return ee.Feature(feature.get('primary')).set(ee.Dictionary([
    sviTag,
    sviFeature.get(sviTag),
  ]));
}

/**
 * Convert the GEOid2 column into a string column for sake of matching to
 * TIGER data.
 *
 * @param {ee.Feature} feature
 * @return {ee.Feature}
 */
function stringifyGeoid(feature) {
  return feature.set(censusGeoidKey, ee.String(feature.get(censusGeoidKey)));
}

/**
 * Extracts the census tract geoid from the block group id so it can be used
 * to join to SVI data. The census tract geoid is the block group id minus the
 * last digit.
 * @param {ee.Feature} feature
 * @return {ee.Feature}
 */
function addTractInfo(feature) {
  const blockGroupId = ee.String(feature.get(geoidTag));
  const tractGeoid =
      blockGroupId.slice(0, ee.Number(blockGroupId.length()).subtract(1));
  return feature.set(tractTag, tractGeoid);
}

/** Performs operation of processing inputs and creating output asset. */
function run() {
  ee.initialize();

  const resources = getResources();
  const snapAsset =
      ee.FeatureCollection(resources.rawSnapAsset)
          .map((feature) => stringifyGeoid(feature, censusGeoidKey));
  const blockGroupAsset = ee.Join.simple().apply(
      ee.FeatureCollection(resources.bgAsset),
      ee.FeatureCollection(resources.damageAsset),
      ee.Filter.intersects({leftField: '.geo', rightField: '.geo'}));
  const joinedSnap =
      ee.Join.inner()
          .apply(
              snapAsset, blockGroupAsset,
              ee.Filter.equals(
                  {leftField: censusGeoidKey, rightField: tigerGeoidKey}))
          .map(combineWithSnap);
  const joinedSnapIncome =
      ee.Join.inner()
          .apply(
              joinedSnap, ee.FeatureCollection(resources.incomeAsset),
              ee.Filter.equals(
                  {leftField: geoidTag, rightField: censusGeoidKey}))
          .map(combineWithIncome);
  const svi = ee.Join.simple().apply(
      ee.FeatureCollection(resources.sviAsset),
      ee.FeatureCollection(resources.damageAsset),
      ee.Filter.intersects({leftField: '.geo', rightField: '.geo'}));
  const joinedSnapIncomeSVI =
      ee.Join.inner()
          .apply(
              joinedSnapIncome.map(addTractInfo), svi,
              ee.Filter.equals({leftField: tractTag, rightField: geoidTag}))
          .map(combineWithSvi);

  const data = joinedSnapIncomeSVI.limit(25).map(countDamageAndBuildings);

  const assetName = disaster + '-data-ms-as-nod';
  // TODO(#61): parameterize ee user account to write assets to or make GD
  // account.
  // TODO: delete existing asset with same name if it exists.
  const task = ee.batch.Export.table.toAsset(
      data, assetName, 'users/juliexxia/' + assetName);
  task.start();
  $('.upload-status')
      .text('Check Code Editor console for progress. Task: ' + task.id);
  joinedSnap.size().evaluate((val, failure) => {
    if (val) {
      $('.upload-status').append('\n<p>Found ' + val + ' elements');
    } else {
      $('.upload-status').append('\n<p>Error getting size: ' + failure);
    }
  });
}

/**
 * Runs immediately (before document may have fully loaded). Adds a hook so that
 * when the document is loaded, we do the work.
 */
function setup() {
  // The client ID from the Google Developers Console.
  // TODO(#13): This is from janakr's console. Should use one for GiveDirectly.
  const CLIENT_ID = '634162034024-oodhl7ngkg63hd9ha9ho9b3okcb0bp8s' +
      '.apps.googleusercontent.com';

  $(document).ready(function() {
    // Shows a button prompting the user to log in.
    const onImmediateFailed = function() {
      $('.g-sign-in').removeClass('hidden');
      $('.output').text('(Log in to see the result.)');
      $('.g-sign-in .button').click(function() {
        ee.data.authenticateViaPopup(function() {
          // If the login succeeds, hide the login button and run the analysis.
          $('.g-sign-in').addClass('hidden');
          run();
        });
      });
    };

    // Attempt to authenticate using existing credentials.
    // TODO: deprecated, use ee.data.authenticateViaOauth()
    ee.data.authenticate(CLIENT_ID, run, 'error', null, onImmediateFailed);

    // run();
  });
}

setup();<|MERGE_RESOLUTION|>--- conflicted
+++ resolved
@@ -43,59 +43,6 @@
 // check with crowd ai folks about name.
 const crowdAiDamageKey = 'descriptio';
 
-<<<<<<< HEAD
-/** Disaster asset names and other constants. */
-const disasters = new Map();
-
-/** Constants for {@code disasters} map. */
-class DisasterMapValue {
-  /**
-   * Currently, we're using microsoft's USBuildingFootprints data to calculate
-   * the total number of buildings in an area AKA the denominator in the damage
-   * percentage calculation. FEMA data doesn't mark non-damaged homes and
-   * it's possible this is a better denominator than CrowdAI's non-damaged
-   * home numbers.
-   *
-   * That being said, I (juliexxia@) have seen instances where microsoft's
-   * footprints have missed footprints that are clearly there on google map's
-   * default base layer.
-   *
-   * @param {string} damageAsset ee asset path
-   * @param {string} snapAsset ee asset path to snap info
-   * @param {string} bgAsset ee asset path to block group info
-   * @param {string} incomeAsset ee asset path to median income info
-   * @param {string} sviAsset ee asset path to svi info
-   * @param {string} buildingsAsset ee asset path to feature set of all
-   *     buildings
-   */
-  constructor(
-      damageAsset, snapAsset, bgAsset, incomeAsset, sviAsset, buildingsAsset) {
-    this.damageAsset = damageAsset;
-    this.rawSnapAsset = snapAsset;
-    this.bgAsset = bgAsset;
-    this.incomeAsset = incomeAsset;
-    this.sviAsset = sviAsset;
-    this.buildingsAsset = buildingsAsset;
-  }
-}
-
-// TODO: upload michael income, SVI, buildings data.
-disasters.set(
-    'michael',
-    new DisasterMapValue(
-        'users/juliexxia/crowd_ai_michael', 'users/juliexxia/florida_snap',
-        'users/juliexxia/tiger_florida'));
-
-disasters.set(
-    'harvey',
-    new DisasterMapValue(
-        'users/juliexxia/harvey-damage-crowdai-format-aff-as-nod',
-        'users/juliexxia/snap_texas', 'users/juliexxia/tiger_texas',
-        'users/juliexxia/income_texas', 'users/ruthtalbot/harvey-SVI',
-        'users/juliexxia/harvey-damage-zone-ms-buildings'));
-=======
->>>>>>> e5c29453
-
 /**
  * Given a feature from the SNAP census data, returns a new
  * feature with GEOID, SNAP #, total pop #, total building count, building
@@ -105,7 +52,7 @@
  * @return {Feature}
  */
 function countDamageAndBuildings(feature) {
-  const resources = disasters.get(disaster);
+  const resources = getResources();
   const damageLevels = ee.List(damageLevelsList);
   const damageFilters =
       damageLevels.map((type) => ee.Filter.eq(crowdAiDamageKey, type));
