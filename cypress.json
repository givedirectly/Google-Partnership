--- conflicted
+++ resolved
@@ -1,9 +1,6 @@
 {
   "projectId": "jr8ks8",
   "nodeVersion": "system",
-<<<<<<< HEAD
-  "animationDistanceThreshold": 20
-=======
+  "animationDistanceThreshold": 20,
   "baseUrl": "http://localhost:8080/"
->>>>>>> 2531bb84
 }