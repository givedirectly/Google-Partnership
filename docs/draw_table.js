import {showError} from './error.js';
import {highlightFeatures} from './highlight_features.js';
import {scoreTag} from './property_names.js';

export {drawTable};

/**
 * Displays a ranked table of the given features that have non-zero score. Sets
 * up handlers for clicking on the table and highlighting features on the map.
 *
 * @param {Promise} scoredFeaturesAndColumns
 * @param {google.maps.Map} map
 * @return {Promise<Function>} Promise for a function that takes an iterable of
 *     strings and selects rows in the table whose geoids are those strings. The
 *     function returns the row selected if there was exactly one, or null
 *     otherwise. Complete when table has finished drawing
 */
<<<<<<< HEAD
async function drawTable(scoredFeatures, map) {
=======
function drawTable(scoredFeaturesAndColumns, map) {
>>>>>>> abab8097
  // Create download button.
  const downloadButton = document.createElement('button');
  downloadButton.style.visibility = 'hidden';
  downloadButton.id = 'downloadButton';
  downloadButton.className = 'form-button';
  downloadButton.innerHTML = 'Download';
  document.getElementById('tableContainer').appendChild(downloadButton);
  const downloadLink = document.createElement('a');
  downloadLink.id = 'downloadLink';
  downloadButton.appendChild(downloadLink);

<<<<<<< HEAD
  // This may throw an exception, but error reporting handled elsewhere.
  const allFeatures = await scoredFeatures;
  const features =
      allFeatures.filter((feature) => feature.properties[scoreTag]);
  // Clone headings.
  const list = [tableHeadings];
  for (const feature of features) {
    list.push(tableHeadings.map((col) => feature.properties[col]));
  }
  // Multiple calls to this are fine:
  // https://developers.google.com/chart/interactive/docs/basic_load_libs#Callback
  return new Promise(
      (resolve) => google.charts.setOnLoadCallback(
          () => renderTable(list, features, map, resolve)));
=======
  // TODO(#37): These callbacks could be executed out of order, and the table
  //  might not reflect the user's latest request.
  return scoredFeaturesAndColumns
      .then(({featuresList, columnsFound}) => {
        const features =
            featuresList.filter((feature) => feature.properties[scoreTag]);
        // Clone headings.
        const list = [columnsFound];
        for (const feature of features) {
          list.push(columnsFound.map((col) => feature.properties[col]));
        }
        // TODO(juliexxia): more robust error reporting
        // https://developers.google.com/chart/interactive/docs/reference#errordisplay
        // Multiple calls to this are fine:
        // https://developers.google.com/chart/interactive/docs/basic_load_libs#Callback
        return new Promise(
            (resolve) => google.charts.setOnLoadCallback(
                () => renderTable(list, features, map, resolve)));
      })
      .catch(createError('Failure evaluating scored features'));
>>>>>>> abab8097
}

/**
 * Renders the actual table on the page, and adds a callback to the table to
 * highlight features in the map if their rows are clicked on in the table.
 *
 * @param {Array} list The data to display in the chart, with headings
 * @param {Array} features The list of features corresponding to that data
 * @param {google.maps.Map} map
 * @param {Function} selectorReceiver receiver for the function inside the
 *     Promise returned by {@link drawTable}
 */
function renderTable(list, features, map, selectorReceiver) {
  const data = google.visualization.arrayToDataTable(list, false);
  const dataView = new google.visualization.DataView(data);
  // don't display geoid
  dataView.hideColumns([0]);
  const table =
      new google.visualization.Table(document.getElementById('table'));
  table.draw(dataView, {
    page: 'enable',
    pageSize: 25,
    sortColumn: 1,
    sortAscending: false,
    cssClassNames: {
      'headerRow': 'table-header',
      'headerCell': 'header-cell',
    },
  });
  // https://developers.google.com/chart/interactive/docs/events#the-error-event
  google.visualization.events.addListener(
      table, 'error',
      (err) => showError(err, 'Error displaying table: ' + err.message));
  const tableSelector = new TableSelector(table, list);
  selectorReceiver((geoids) => tableSelector.selectRowsFor(geoids));

  google.visualization.events.addListener(
      table, 'select',
      () => highlightFeatures(
          table.getSelection().map((elt) => features[elt.row]), map, true));

  const downloadButton = document.getElementById('downloadButton');
  // Generate content and download on click.
  downloadButton.addEventListener('click', function() {
    // Add column headers to front of string content.
    const columnHeaders = list[0].join(',');
    const content =
        columnHeaders + '\n' + google.visualization.dataTableToCsv(data);
    downloadContent(content);
  });
  // Set download button to visible once table data is loaded.
  document.getElementById('downloadButton').style.visibility = 'visible';
}

/**
 * Generates a file with the content passed and downloads it.
 *
 * @param {string} content Content to be downloaded in file.
 */
function downloadContent(content) {
  const downloadLink = document.getElementById('downloadLink');
  downloadLink.href =
      URL.createObjectURL(new Blob([content], {type: 'text/csv'}));
  downloadLink.download = 'data.csv';

  downloadLink.click();
}

/**
 * Utility class to do the work of finding matching rows in the table and
 * selecting them.
 */
class TableSelector {
  /**
   * @constructor
   * @param {google.visualization.Table} table
   * @param {Array<Array<string>>} tableData
   */
  constructor(table, tableData) {
    this.table = table;
    this.tableData = tableData;
  }

  /**
   * Finds the rows with the given geoids and selects them in the table.
   * @param {Iterable<string>} geoids Ids of rows (0th element)
   * @return {?Array<string>} Selected row, if exactly one was found, or null
   */
  selectRowsFor(geoids) {
    const selection = [];
    for (const geoid of geoids) {
      const row = this.findRowNumber(geoid);
      if (row !== null) {
        selection.push({row: row, column: null});
      }
    }
    // TODO: flip to page of the list the selected area is on if not current
    //  page.
    this.table.setSelection(selection);
    if (selection.length === 1) {
      return this.tableData[selection[0].row + 1];
    }
    return null;
  }

  /**
   * Given a geoid string, searches for it in this.tableData's 0th columns.
   * Returns the index of the row, with the initial data row being row 0.
   *
   * @param {string} geoid
   * @return {null|number} the 0-indexed row, or null if not found
   */
  findRowNumber(geoid) {
    for (let i = 1; i < this.tableData.length; i++) {
      if (this.tableData[i][0] === geoid) {
        // Underlying data does not include headings row.
        return i - 1;
      }
    }
    return null;
  }
}<|MERGE_RESOLUTION|>--- conflicted
+++ resolved
@@ -15,11 +15,7 @@
  *     function returns the row selected if there was exactly one, or null
  *     otherwise. Complete when table has finished drawing
  */
-<<<<<<< HEAD
-async function drawTable(scoredFeatures, map) {
-=======
-function drawTable(scoredFeaturesAndColumns, map) {
->>>>>>> abab8097
+async function drawTable(scoredFeaturesAndColumns, map) {
   // Create download button.
   const downloadButton = document.createElement('button');
   downloadButton.style.visibility = 'hidden';
@@ -31,43 +27,20 @@
   downloadLink.id = 'downloadLink';
   downloadButton.appendChild(downloadLink);
 
-<<<<<<< HEAD
   // This may throw an exception, but error reporting handled elsewhere.
-  const allFeatures = await scoredFeatures;
+  const {featuresList, columnsFound} = await scoredFeaturesAndColumns;
   const features =
-      allFeatures.filter((feature) => feature.properties[scoreTag]);
+      featuresList.filter((feature) => feature.properties[scoreTag]);
   // Clone headings.
-  const list = [tableHeadings];
+  const list = [columnsFound];
   for (const feature of features) {
-    list.push(tableHeadings.map((col) => feature.properties[col]));
+    list.push(columnsFound.map((col) => feature.properties[col]));
   }
   // Multiple calls to this are fine:
   // https://developers.google.com/chart/interactive/docs/basic_load_libs#Callback
   return new Promise(
       (resolve) => google.charts.setOnLoadCallback(
           () => renderTable(list, features, map, resolve)));
-=======
-  // TODO(#37): These callbacks could be executed out of order, and the table
-  //  might not reflect the user's latest request.
-  return scoredFeaturesAndColumns
-      .then(({featuresList, columnsFound}) => {
-        const features =
-            featuresList.filter((feature) => feature.properties[scoreTag]);
-        // Clone headings.
-        const list = [columnsFound];
-        for (const feature of features) {
-          list.push(columnsFound.map((col) => feature.properties[col]));
-        }
-        // TODO(juliexxia): more robust error reporting
-        // https://developers.google.com/chart/interactive/docs/reference#errordisplay
-        // Multiple calls to this are fine:
-        // https://developers.google.com/chart/interactive/docs/basic_load_libs#Callback
-        return new Promise(
-            (resolve) => google.charts.setOnLoadCallback(
-                () => renderTable(list, features, map, resolve)));
-      })
-      .catch(createError('Failure evaluating scored features'));
->>>>>>> abab8097
 }
 
 /**
