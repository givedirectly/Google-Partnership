import {Builder, until} from 'selenium-webdriver';
import {Options} from 'selenium-webdriver/chrome';

export {
  loadPage,
  randomString,
  setTimeouts,
  setUp,
  setValueOfField,
  startGet,
};

// We use the ip address rather than 'localhost' because Selenium has issues
// with setting cookies on localhost.
const hostAddress = 'http://127.0.0.1:8080';

/**
 * Loads the page, waiting for all processes to finish.
 *
 * @param {Promise<ThenableWebDriver>} driverPromise The promise returned from
 *     setUp
 * @return {ThenableWebDriver} The resolved driver (although it is wrapped in a
 * Promise since this function is async, so callers still need to await it)
 */
async function loadPage(driverPromise) {
  const driver = await driverPromise;
  await startGet(driver);
  await waitForLoad(driver);
  return driver;
}

/**
 * Starts fetching the main page.
 *
 * @param {WebDriver} driver
 * @return {Promise}
 */
function startGet(driver) {
  return driver.get(hostAddress);
}

/**
 * Waits for all loading to finish.
 *
 * @param {WebDriver} driver Selenium webdriver
 */
async function waitForLoad(driver) {
  driver.findElement({
    xpath: '//div[@id="tableContainer-loader"][contains(@style,"opacity: 1")]',
  });
  await driver.findElement({
    xpath: '//div[@id="mapContainer-loader"][contains(@style,"opacity: 1")]',
  });
  driver.wait(
      until.elementLocated({
        xpath:
            '//div[@id="tableContainer-loader"][contains(@style,"opacity: 0")]',
      }),
      60000);
  driver.wait(
      until.elementLocated({
        xpath:
            '//div[@id="mapContainer-loader"][contains(@style,"opacity: 0")]',
      }),
      60000);
}

const chromeOptions = new Options().addArguments(['--headless']);

/**
 * Sets up testing, should be called as first line in each describe() function.
 *
 * @param {Object} testFramework "this" variable inside describe().
 * @param {string} testCookieValue value to set test cookie to.
 * @return {Promise<WebDriver>} Promise of Selenium webdriver for later
 * use.
 */
async function setUp(testFramework, testCookieValue = randomString()) {
  // 100 seconds to run an individual test case.
  testFramework.timeout(200000);
  let resolveFunctionForDriver = null;
  const driverPromise = new Promise((resolve) => {
    resolveFunctionForDriver = resolve;
  });
  let driver;
  before(async () => {
    driver = new Builder()
                 .forBrowser('chrome')
                 .setChromeOptions(chromeOptions)
                 .build();
    setTimeouts(driver);
    driver.manage().window().setRect({width: 1024, height: 1700});
    // Workaround for fact that cookies can only be set on the domain we've
    // already set: navigate to domain first, then set cookie.
    // https://docs.seleniumhq.org/docs/03_webdriver.jsp#cookies
    driver.get(hostAddress);
    // TODO(janakr): switch cookie name once fully migrated.
    await driver.manage().addCookie(
        {name: 'IN_CYPRESS_TEST', value: testCookieValue});
    resolveFunctionForDriver(driver);
  });
  after(async () => {
    await driver.quit();
  });
  return driverPromise;
}

/**
 * Timeout after 10 seconds if page isn't loaded, script isn't run, or element
 * on page isn't found.
 *
 * @param {WebDriver} driver
 */
function setTimeouts(driver) {
<<<<<<< HEAD
  driver.manage().setTimeouts({implicit: 2000, pageLoad: 10000, script: 10000});
=======
  driver.manage().setTimeouts(
      {implicit: 60000, pageLoad: 60000, script: 60000});
>>>>>>> a52410f1
}

/**
 * Returns a random string.
 *
 * @return {string}
 */
function randomString() {
  return Math.random() + 'suffix';
}

/**
 * Sets the value of the input with id inputId to value.
 *
 * @param {WebDriver} driver
 * @param {string} inputId
 * @param {Object} value
 * @return {Promise}
 */
async function setValueOfField(driver, inputId, value) {
  await driver.findElement({id: inputId}).clear();
  return driver.findElement({id: inputId}).sendKeys(value);
}<|MERGE_RESOLUTION|>--- conflicted
+++ resolved
@@ -39,6 +39,8 @@
   return driver.get(hostAddress);
 }
 
+const loadingTimeout = 60000;
+
 /**
  * Waits for all loading to finish.
  *
@@ -56,13 +58,13 @@
         xpath:
             '//div[@id="tableContainer-loader"][contains(@style,"opacity: 0")]',
       }),
-      60000);
+      loadingTimeout);
   driver.wait(
       until.elementLocated({
         xpath:
             '//div[@id="mapContainer-loader"][contains(@style,"opacity: 0")]',
       }),
-      60000);
+      loadingTimeout);
 }
 
 const chromeOptions = new Options().addArguments(['--headless']);
@@ -106,18 +108,13 @@
 }
 
 /**
- * Timeout after 10 seconds if page isn't loaded, script isn't run, or element
- * on page isn't found.
+ * Timeout after 60 seconds if page isn't loaded or script isn't run, and 2 if
+ * element on page isn't found.
  *
  * @param {WebDriver} driver
  */
 function setTimeouts(driver) {
-<<<<<<< HEAD
-  driver.manage().setTimeouts({implicit: 2000, pageLoad: 10000, script: 10000});
-=======
-  driver.manage().setTimeouts(
-      {implicit: 60000, pageLoad: 60000, script: 60000});
->>>>>>> a52410f1
+  driver.manage().setTimeouts({implicit: 2000, pageLoad: 60000, script: 60000});
 }
 
 /**
