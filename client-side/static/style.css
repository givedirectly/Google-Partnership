body {
  /* Use the Roboto font that is loaded in the <head> */
  font-family: 'Roboto', sans-serif;
}

:root {
  --green-1: #095845;
  --green-2: #3C796A;
  --green-3: #6B9B8F;
  --green-4: #9EBCB5;
  --green-5: #CEDEDA;
  --green-6: #E4EEEC;
  --green-7: #F4FBFA;

  --background-color-transition: background-color 0.3s ease-in-out;
  --opacity-transition: opacity 0.5s ease-in-out;

  --sidebar-min-width: 64px;
}

.hidden {
  display: none;
}

.g-sign-in .button {
  display: inline-block;
  background: #4285f4;
  color: white;
  width: 190px;
  border-radius: 5px;
  white-space: nowrap;
}

.g-sign-in .button:hover {
  cursor: pointer;
}

.g-sign-in .label {
  font-weight: bold;
}

.g-sign-in .icon {
  background: url('/g-icon.png') transparent 5px 50% no-repeat;
  display: inline-block;
  vertical-align: middle;
  width: 42px;
  height: 42px;
  border-right: #2265d4 1px solid;
}

.g-sign-in .button-text {
  display: inline-block;
  vertical-align: middle;
  padding-left: 42px;
  padding-right: 42px;
  font-size: 14px;
  font-weight: bold;
}

.map-container {
  position: relative;
  width: 640px;
  height: 480px;
  margin-bottom: 10px;
}

.map {
  position: relative;
  width: 100%;
  height: 100%;
}

.table-container {
  position: relative;
  display: table;
  min-height: 200px;
  width: 745px;
}

/* Form css */

.formTitle {
<<<<<<< HEAD
  font-size: 16px;
  font-weight: bold;
=======
  font-size: 24px;
  font-weight: bold;
  color: #232626;
  line-height: 30px;
>>>>>>> 10a648ca
  margin-bottom: 10px;
  text-transform: capitalize;
}

.input-container {
  margin-bottom: 10px;
}

form {
<<<<<<< HEAD
  padding: 5px;
}

label {
  font-size: 14px;
  text-transform: capitalize;
  white-space: nowrap;
  overflow: hidden;
}

input {
  border: solid #BEC2C1 1px;
  border-radius: 4px;
  margin: 0;
=======
  padding: 5px 10px 5px 5px;
}

label {
  font-family: Helvetica;
  font-size: 18px;
  color: #545958;
  line-height: 26px;
  text-transform: capitalize;
}

input {
  border: 1px solid #BEC2C1;
  border-radius: 4px;
  color: #545958;
  font-family: Helvetica;
  font-size: 16px;
  line-height: 24px;
  margin: 0 10px;
>>>>>>> 10a648ca
  outline: none;
  padding: 3px;
}

input:hover {
<<<<<<< HEAD
  border-color: var(--green-3);
}

input:focus {
  border-color: var(--green-1);
=======
  border-color: #6B9B8F;
}

input:focus {
  border-color: #095845;
>>>>>>> 10a648ca
}

input[type='range'] {
  vertical-align: middle;
}

input[type='button'], 
button {
<<<<<<< HEAD
  background-color: var(--green-1);
  border: none;
  border-radius: 4px;
  color: #fff;
  font-size: 14px;
  margin: 5px 15px 5px 0;
  padding: 8px;
  text-transform: capitalize;
  -webkit-transition: var(--background-color-transition);
  transition: var(--background-color-transition);
=======
  background-color: #095845;
  border: none;
  border-radius: 4px;
  color: #fff;
  font-family: Helvetica;
  font-size: 16px;
  line-height: 24px;
  margin: 5px 15px 5px 0;
  padding: 2px 8px;
  text-align: center;
  text-transform: capitalize;
>>>>>>> 10a648ca
}

input[type='button']:hover,
button:hover {
<<<<<<< HEAD
  background-color: var(--green-3);
  cursor: pointer;
}

#toggles span {
  color: var(--green-3);
=======
  background-color: #6B9B8F;
}

#toggles span {
  color: #6B9B8F;
>>>>>>> 10a648ca
  font-weight: bold;
}

/* Loading indicator css */

.loader {
  position: absolute;
  width: 100%;
  height: 100%;
  top: 0;
  left: 0;
  background: rgba(0, 0, 0, 0.1);
  z-index: 100;
  opacity: 1;
  pointer-events: none;
  -webkit-transition: var(--opacity-transition);
  transition: var(--opacity-transition);
}

.map-container .loader .ellipsis {
  bottom: 5%;
  margin: auto auto 0;
}

.loader .ellipsis {
  display: inline-block;
  position: absolute;
  width: 64px;
  height: 64px;
  left: 0;
  top: 0;
  right: 0;
  bottom: 0;
  margin: auto;
}
.ellipsis div {
  position: absolute;
  top: 27px;
  width: 11px;
  height: 11px;
  border-radius: 50%;
  background: #fff;
  animation-timing-function: cubic-bezier(0, 1, 1, 0);
}
.ellipsis div:nth-child(1) {
  left: 6px;
  animation: ellipsis1 0.6s infinite;
}
.ellipsis div:nth-child(2) {
  left: 6px;
  animation: ellipsis2 0.6s infinite;
}
.ellipsis div:nth-child(3) {
  left: 26px;
  animation: ellipsis2 0.6s infinite;
}
.ellipsis div:nth-child(4) {
  left: 45px;
  animation: ellipsis3 0.6s infinite;
}
@keyframes ellipsis1 {
  0% {
    transform: scale(0);
  }
  100% {
    transform: scale(1);
  }
}
@keyframes ellipsis3 {
  0% {
    transform: scale(1);
  }
  100% {
    transform: scale(0);
  }
}
@keyframes ellipsis2 {
  0% {
    transform: translate(0, 0);
  }
  100% {
    transform: translate(19px, 0);
  }
}

.main-content {
  box-sizing: border-box;
  padding: 16px;
  width: 75%;
  position: absolute;
  right: 0;
}

/** Sidebar styling */

.sidebar {
  box-shadow: 3px 0 10px -2px #BEC2C1;
  height: 100%;
  left: 0;
  max-width: 400px;
  overflow-x: hidden;
  position: fixed;
  top: 0;
  width: var(--sidebar-min-width);
  z-index: 1; 
  -webkit-transition: width 0.5s ease-in-out;
  transition: width 0.5s ease-in-out;
}

.sidebar ul {
  width: var(--sidebar-min-width);
  height: 100%;
  background-color: var(--green-6);
  float: left;
  padding-inline-start: 0;
  margin-block-start: 0;
  margin-block-end: 0;
  margin-inline-start: 0;
  margin-inline-end: 0;
}

.sidebar-list-item {
  width: var(--sidebar-min-width);
  padding: 10px 0;
  text-align: center;
  -webkit-transition: var(--background-color-transition);
  transition: var(--background-color-transition);
}

.sidebar-list-item:hover {
  background-color: var(--green-7);
  cursor: pointer;
}

.sidebar-content {
  display: none;
  float: right;
  box-sizing: border-box;
  min-height: 200px;
  padding: 10px;
  position: relative;
  width: calc(100% - var(--sidebar-min-width));
  overflow-x: hidden;
}

/** Responsive styles */

@media (max-width: 1066px) { 
  .sidebar {
    bottom: 0;
    box-shadow: none;
    max-width: none;
    position: relative;
    width: 100%; 
  }

  .main-content {
    width: 100%;
    position: relative;
  }
}

/**
 * Copied from https://developers-dot-devsite-v2-prod.appspot.com/maps \
 *     /documentation/javascript/examples/overlay-popup
 */

/* The popup bubble styling. */
.popup-bubble {
  /* Position the bubble centred-above its parent. */
  position: absolute;
  top: 0;
  left: 0;
  transform: translate(-50%, -100%);
  /* Style the bubble. */
  background-color: white;
  padding: 5px;
  border-radius: 5px;
  font-family: sans-serif;
  overflow-y: auto;
  max-height: 60px;
  box-shadow: 0px 2px 10px 1px rgba(0,0,0,0.5);
}
/* The parent of the bubble. A zero-height div at the top of the tip. */
.popup-bubble-anchor {
  /* Position the div a fixed distance above the tip. */
  position: absolute;
  width: 100%;
  bottom: /* TIP_HEIGHT= */ 8px;
  left: 0;
}
/* This element draws the tip. */
.popup-bubble-anchor::after {
  content: "";
  position: absolute;
  top: 0;
  left: 0;
  /* Center the tip horizontally. */
  transform: translate(-50%, 0);
  /* The tip is a https://css-tricks.com/snippets/css/css-triangle/ */
  width: 0;
  height: 0;
  /* The tip is 8px high, and 12px wide. */
  border-left: 6px solid transparent;
  border-right: 6px solid transparent;
  border-top: /* TIP_HEIGHT= */ 8px solid white;
}
/* JavaScript will position this div at the bottom of the popup tip. */
.popup-container {
  cursor: auto;
  height: 0;
  position: absolute;
  /* The max width of the info window. */
  width: 200px;
}<|MERGE_RESOLUTION|>--- conflicted
+++ resolved
@@ -80,15 +80,10 @@
 /* Form css */
 
 .formTitle {
-<<<<<<< HEAD
-  font-size: 16px;
-  font-weight: bold;
-=======
   font-size: 24px;
   font-weight: bold;
   color: #232626;
   line-height: 30px;
->>>>>>> 10a648ca
   margin-bottom: 10px;
   text-transform: capitalize;
 }
@@ -98,23 +93,7 @@
 }
 
 form {
-<<<<<<< HEAD
   padding: 5px;
-}
-
-label {
-  font-size: 14px;
-  text-transform: capitalize;
-  white-space: nowrap;
-  overflow: hidden;
-}
-
-input {
-  border: solid #BEC2C1 1px;
-  border-radius: 4px;
-  margin: 0;
-=======
-  padding: 5px 10px 5px 5px;
 }
 
 label {
@@ -123,35 +102,28 @@
   color: #545958;
   line-height: 26px;
   text-transform: capitalize;
+  white-space: nowrap;
+  overflow: hidden;
 }
 
 input {
   border: 1px solid #BEC2C1;
   border-radius: 4px;
+  margin: 0;
   color: #545958;
   font-family: Helvetica;
   font-size: 16px;
   line-height: 24px;
-  margin: 0 10px;
->>>>>>> 10a648ca
   outline: none;
   padding: 3px;
 }
 
 input:hover {
-<<<<<<< HEAD
   border-color: var(--green-3);
 }
 
 input:focus {
   border-color: var(--green-1);
-=======
-  border-color: #6B9B8F;
-}
-
-input:focus {
-  border-color: #095845;
->>>>>>> 10a648ca
 }
 
 input[type='range'] {
@@ -160,19 +132,7 @@
 
 input[type='button'], 
 button {
-<<<<<<< HEAD
   background-color: var(--green-1);
-  border: none;
-  border-radius: 4px;
-  color: #fff;
-  font-size: 14px;
-  margin: 5px 15px 5px 0;
-  padding: 8px;
-  text-transform: capitalize;
-  -webkit-transition: var(--background-color-transition);
-  transition: var(--background-color-transition);
-=======
-  background-color: #095845;
   border: none;
   border-radius: 4px;
   color: #fff;
@@ -183,25 +143,18 @@
   padding: 2px 8px;
   text-align: center;
   text-transform: capitalize;
->>>>>>> 10a648ca
+  -webkit-transition: var(--background-color-transition);
+  transition: var(--background-color-transition);
 }
 
 input[type='button']:hover,
 button:hover {
-<<<<<<< HEAD
   background-color: var(--green-3);
   cursor: pointer;
 }
 
 #toggles span {
   color: var(--green-3);
-=======
-  background-color: #6B9B8F;
-}
-
-#toggles span {
-  color: #6B9B8F;
->>>>>>> 10a648ca
   font-weight: bold;
 }
 
